--- conflicted
+++ resolved
@@ -52,12 +52,7 @@
 )
 from linopy.config import options
 from linopy.constants import HELPER_DIMS, TERM_DIM
-<<<<<<< HEAD
-from linopy.solvers import set_int_index
 from linopy.types import ConstantLike, Dims, NotImplementedType, SideLike
-=======
-from linopy.types import NotImplementedType
->>>>>>> 6a788ac3
 
 if TYPE_CHECKING:
     from linopy.constraints import AnonymousScalarConstraint, Constraint
