--- conflicted
+++ resolved
@@ -55,18 +55,16 @@
 
     available_solvers.append("xpress")
 with contextlib.suppress(ImportError):
-<<<<<<< HEAD
     import mosek
 
     with mosek.Task() as m:
         m.optimize()
 
     available_solvers.append("mosek")
-=======
+with contextlib.suppress(ImportError):
     import mindoptpy
 
     available_solvers.append("mindopt")
->>>>>>> ae5d511e
 with contextlib.suppress(ImportError):
     import coptpy
 
@@ -76,11 +74,7 @@
 
 
 io_structure = dict(
-<<<<<<< HEAD
-    lp_file={"gurobi", "xpress", "cbc", "glpk", "cplex", "mosek"}, blocks={"pips"}
-=======
-    lp_file={"gurobi", "xpress", "cbc", "glpk", "cplex", "mindopt"}, blocks={"pips"}
->>>>>>> ae5d511e
+    lp_file={"gurobi", "xpress", "cbc", "glpk", "cplex", "mosek", "mindopt"}, blocks={"pips"}
 )
 
 
