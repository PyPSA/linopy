#!/usr/bin/env python3
# -*- coding: utf-8 -*-
"""
Linopy module for solving lp files with different solvers.
"""


import contextlib
import io
import logging
import os
import re
import subprocess as sub
from pathlib import Path

import numpy as np
import pandas as pd

from linopy.constants import (
    Result,
    Solution,
    SolverStatus,
    Status,
    TerminationCondition,
)

QUADRATIC_SOLVERS = ["gurobi", "xpress", "cplex", "highs", "scip", "mosek"]

available_solvers = []

which = "where" if os.name == "nt" else "which"

# the first available solver will be the default solver
with contextlib.suppress(ImportError):
    import gurobipy

    available_solvers.append("gurobi")
with contextlib.suppress(ImportError):
    import highspy

    available_solvers.append("highs")
if sub.run([which, "glpsol"], stdout=sub.DEVNULL, stderr=sub.STDOUT).returncode == 0:
    available_solvers.append("glpk")


if sub.run([which, "cbc"], stdout=sub.DEVNULL, stderr=sub.STDOUT).returncode == 0:
    available_solvers.append("cbc")

with contextlib.suppress(ImportError):
    import pyscipopt as scip

    available_solvers.append("scip")
with contextlib.suppress(ImportError):
    import cplex

    available_solvers.append("cplex")
with contextlib.suppress(ImportError):
    import xpress

    available_solvers.append("xpress")
with contextlib.suppress(ImportError):
    import mosek

    with contextlib.suppress(mosek.Error):
        with mosek.Env() as m:
            t = m.Task()
            t.optimize()
            m.checkinall()

        available_solvers.append("mosek")
with contextlib.suppress(ImportError):
    import mindoptpy

    available_solvers.append("mindopt")
with contextlib.suppress(ImportError):
    import coptpy

    with contextlib.suppress(coptpy.CoptError):
        coptpy.Envr()

        available_solvers.append("copt")

quadratic_solvers = [s for s in QUADRATIC_SOLVERS if s in available_solvers]
logger = logging.getLogger(__name__)


io_structure = dict(
    lp_file={"gurobi", "xpress", "cbc", "glpk", "cplex", "mosek", "mindopt"},
    blocks={"pips"},
)


def safe_get_solution(status, func):
    """
    Get solution from function call, if status is unknown still try to run it.
    """
    if status.is_ok:
        return func()
    elif status.status == SolverStatus.unknown:
        with contextlib.suppress(Exception):
            logger.warning("Solution status unknown. Trying to parse solution.")
            return func()
    return Solution()


def maybe_adjust_objective_sign(solution, sense, io_api):
    if sense == "min":
        return

    if np.isnan(solution.objective):
        return

    if io_api == "mps":
        logger.info(
            "Adjusting objective sign due to switched coefficients in MPS file."
        )
        solution.objective *= -1


def set_int_index(series):
    """
    Convert string index to int index.
    """
    series.index = series.index.str[1:].astype(int)
    return series


def maybe_convert_path(path):
    """
    Convert a pathlib.Path to a string.
    """
    return str(path.resolve()) if isinstance(path, Path) else path


def run_cbc(
    model,
    io_api=None,
    problem_fn=None,
    solution_fn=None,
    log_fn=None,
    warmstart_fn=None,
    basis_fn=None,
    keep_files=False,
    env=None,
    **solver_options,
):
    """
    Solve a linear problem using the cbc solver.

    The function reads the linear problem file and passes it to the cbc
    solver. If the solution is successful it returns variable solutions
    and constraint dual values. For more information on the solver
    options, run 'cbc' in your shell
    """
    if io_api is not None and io_api not in ["lp", "mps"]:
        raise ValueError(
            "Keyword argument `io_api` has to be one of `lp`, `mps' or None"
        )

    problem_fn = model.to_file(problem_fn)

    # printingOptions is about what goes in solution file
    command = f"cbc -printingOptions all -import {problem_fn} "

    if warmstart_fn:
        command += f"-basisI {warmstart_fn} "

    if solver_options:
        command += (
            " ".join("-" + " ".join([k, str(v)]) for k, v in solver_options.items())
            + " "
        )
    command += f"-solve -solu {solution_fn} "

    if basis_fn:
        command += f"-basisO {basis_fn} "

    os.makedirs(os.path.dirname(solution_fn), exist_ok=True)

    command = command.strip()

    if log_fn is None:
        p = sub.Popen(command.split(" "), stdout=sub.PIPE, stderr=sub.PIPE)
        output = ""
        for line in iter(p.stdout.readline, b""):
            output += line.decode()
        logger.info(output)
        p.stdout.close()
        p.wait()
    else:
        log_f = open(log_fn, "w")
        p = sub.Popen(command.split(" "), stdout=log_f, stderr=log_f)
        p.wait()

    with open(solution_fn, "r") as f:
        data = f.readline()

    if data.startswith("Optimal - objective value"):
        status = Status.from_termination_condition("optimal")
    elif "Infeasible" in data:
        status = Status.from_termination_condition("infeasible")
    else:
        status = Status(SolverStatus.warning, TerminationCondition.unknown)
    status.legacy_status = data

    def get_solver_solution():
        objective = float(data[len("Optimal - objective value ") :])

        with open(solution_fn, "rb") as f:
            trimmed_sol_fn = re.sub(rb"\*\*\s+", b"", f.read())

        df = pd.read_csv(
            io.BytesIO(trimmed_sol_fn),
            header=None,
            skiprows=[0],
            sep=r"\s+",
            usecols=[1, 2, 3],
            index_col=0,
        )
        variables_b = df.index.str[0] == "x"

        sol = df[variables_b][2].pipe(set_int_index)
        dual = df[~variables_b][3].pipe(set_int_index)
        return Solution(sol, dual, objective)

    solution = safe_get_solution(status, get_solver_solution)
    maybe_adjust_objective_sign(solution, model.objective.sense, io_api)

    return Result(status, solution)


def run_glpk(
    model,
    io_api=None,
    problem_fn=None,
    solution_fn=None,
    log_fn=None,
    warmstart_fn=None,
    basis_fn=None,
    keep_files=False,
    env=None,
    **solver_options,
):
    """
    Solve a linear problem using the glpk solver.

    This function reads the linear problem file and passes it to the
    glpk
    solver. If the solution is successful it returns variable solutions
    and
    constraint dual values.

    For more information on the glpk solver options, see

    https://kam.mff.cuni.cz/~elias/glpk.pdf
    """
    CONDITION_MAP = {
        "integer optimal": "optimal",
        "undefined": "infeasible_or_unbounded",
    }

    if io_api is not None and io_api not in ["lp", "mps"]:
        raise ValueError(
            "Keyword argument `io_api` has to be one of `lp`, `mps` or None"
        )

    problem_fn = model.to_file(problem_fn)
    suffix = problem_fn.suffix[1:]

    os.makedirs(os.path.dirname(solution_fn), exist_ok=True)

    # TODO use --nopresol argument for non-optimal solution output
    command = f"glpsol --{suffix} {problem_fn} --output {solution_fn} "
    if log_fn is not None:
        command += f"--log {log_fn} "
    if warmstart_fn:
        command += f"--ini {warmstart_fn} "
    if basis_fn:
        command += f"-w {basis_fn} "
    if solver_options:
        command += (
            " ".join("--" + " ".join([k, str(v)]) for k, v in solver_options.items())
            + " "
        )
    command = command.strip()

    p = sub.Popen(command.split(" "), stdout=sub.PIPE, stderr=sub.PIPE)
    if log_fn is None:
        output = ""
        for line in iter(p.stdout.readline, b""):
            output += line.decode()
        logger.info(output)
        p.stdout.close()
        p.wait()
    else:
        p.wait()

    if not os.path.exists(solution_fn):
        status = Status(SolverStatus.warning, TerminationCondition.unknown)
        return Result(status, Solution())

    f = open(solution_fn)

    def read_until_break(f):
        while True:
            line = f.readline()
            if line in ["\n", ""]:
                break
            yield line

    info = io.StringIO("".join(read_until_break(f))[:-2])
    info = pd.read_csv(info, sep=":", index_col=0, header=None)[1]
    condition = info.Status.lower().strip()
    objective = float(re.sub(r"[^0-9\.\+\-e]+", "", info.Objective))

    termination_condition = CONDITION_MAP.get(condition, condition)
    status = Status.from_termination_condition(termination_condition)
    status.legacy_status = condition

    def get_solver_solution() -> Solution:
        dual_ = io.StringIO("".join(read_until_break(f))[:-2])
        dual_ = pd.read_fwf(dual_)[1:].set_index("Row name")
        if "Marginal" in dual_:
            dual = (
                pd.to_numeric(dual_["Marginal"], "coerce").fillna(0).pipe(set_int_index)
            )
        else:
            logger.warning("Dual values of MILP couldn't be parsed")
            dual = pd.Series(dtype=float)

        sol = io.StringIO("".join(read_until_break(f))[:-2])
        sol = (
            pd.read_fwf(sol)[1:]
            .set_index("Column name")["Activity"]
            .astype(float)
            .pipe(set_int_index)
        )
        f.close()
        return Solution(sol, dual, objective)

    solution = safe_get_solution(status, get_solver_solution)
    maybe_adjust_objective_sign(solution, model.objective.sense, io_api)

    return Result(status, solution)


def run_highs(
    model,
    io_api=None,
    problem_fn=None,
    solution_fn=None,
    log_fn=None,
    warmstart_fn=None,
    basis_fn=None,
    keep_files=False,
    env=None,
    **solver_options,
):
    """
    Highs solver function. Reads a linear problem file and passes it to the
    highs solver. If the solution is feasible the function returns the
    objective, solution and dual constraint variables. Highs must be installed
    for usage. Find the documentation at https://www.maths.ed.ac.uk/hall/HiGHS/

    . The full list of solver options is documented at
    https://www.maths.ed.ac.uk/hall/HiGHS/HighsOptions.set .

    Some exemplary options are:

        * presolve : "choose" by default - "on"/"off" are alternatives.
        * solver :"choose" by default - "simplex"/"ipm" are alternatives.
        * parallel : "choose" by default - "on"/"off" are alternatives.
        * time_limit : inf by default.

    Returns
    -------
    status : string,
        SolverStatus.ok or SolverStatus.warning
    termination_condition : string,
        Contains "optimal", "infeasible",
    variables_sol : series
    constraints_dual : series
    objective : float
    """
    CONDITION_MAP = {}

    if warmstart_fn:
        logger.warning("Warmstart not available with HiGHS solver. Ignore argument.")

    if io_api is None or io_api in ["lp", "mps"]:
        model.to_file(problem_fn)
        h = highspy.Highs()
        h.readModel(maybe_convert_path(problem_fn))
    elif io_api == "direct":
        h = model.to_highspy()
    else:
        raise ValueError(
            "Keyword argument `io_api` has to be one of `lp`, `mps`, `direct` or None"
        )

    if log_fn is None:
        log_fn = model.solver_dir / "highs.log"
    solver_options["log_file"] = maybe_convert_path(log_fn)
    logger.info(f"Log file at {solver_options['log_file']}.")

    for k, v in solver_options.items():
        h.setOptionValue(k, v)

    h.run()

    condition = h.modelStatusToString(h.getModelStatus()).lower()
    termination_condition = CONDITION_MAP.get(condition, condition)
    status = Status.from_termination_condition(termination_condition)
    status.legacy_status = condition

    def get_solver_solution() -> Solution:
        objective = h.getObjectiveValue()
        solution = h.getSolution()

        if io_api == "direct":
            sol = pd.Series(solution.col_value, model.matrices.vlabels, dtype=float)
            dual = pd.Series(solution.row_dual, model.matrices.clabels, dtype=float)
        else:
            sol = pd.Series(solution.col_value, h.getLp().col_names_, dtype=float).pipe(
                set_int_index
            )
            dual = pd.Series(solution.row_dual, h.getLp().row_names_, dtype=float).pipe(
                set_int_index
            )

        return Solution(sol, dual, objective)

    solution = safe_get_solution(status, get_solver_solution)
    maybe_adjust_objective_sign(solution, model.objective.sense, io_api)

    return Result(status, solution, h)


def run_cplex(
    model,
    io_api=None,
    problem_fn=None,
    solution_fn=None,
    log_fn=None,
    warmstart_fn=None,
    basis_fn=None,
    keep_files=False,
    env=None,
    **solver_options,
):
    """
    Solve a linear problem using the cplex solver.

    This function reads the linear problem file and passes it to the cplex
    solver. If the solution is successful it returns variable solutions and
    constraint dual values. Cplex must be installed for using this function.

    Note if you pass additional solver_options, the key can specify deeper
    layered parameters, use a dot as a separator here,
    i.e. `**{'aa.bb.cc' : x}`.
    """
    CONDITION_MAP = {
        "integer optimal solution": "optimal",
        "integer optimal, tolerance": "optimal",
    }

    if io_api is not None and io_api not in ["lp", "mps"]:
        raise ValueError(
            "Keyword argument `io_api` has to be one of `lp`, `mps` or None"
        )

    model.to_file(problem_fn)

    m = cplex.Cplex()

    problem_fn = maybe_convert_path(problem_fn)
    log_fn = maybe_convert_path(log_fn)
    warmstart_fn = maybe_convert_path(warmstart_fn)
    basis_fn = maybe_convert_path(basis_fn)

    if log_fn is not None:
        log_f = open(log_fn, "w")
        m.set_results_stream(log_f)
        m.set_warning_stream(log_f)
        m.set_error_stream(log_f)
        m.set_log_stream(log_f)

    if solver_options is not None:
        for key, value in solver_options.items():
            param = m.parameters
            for key_layer in key.split("."):
                param = getattr(param, key_layer)
            param.set(value)

    m.read(problem_fn)

    if warmstart_fn:
        m.start.read_basis(warmstart_fn)

    is_lp = m.problem_type[m.get_problem_type()] == "LP"

    with contextlib.suppress(cplex.exceptions.errors.CplexSolverError):
        m.solve()
    condition = m.solution.get_status_string()
    termination_condition = CONDITION_MAP.get(condition, condition)
    status = Status.from_termination_condition(termination_condition)
    status.legacy_status = condition

    if log_fn is not None:
        log_f.close()

    def get_solver_solution() -> Solution:
        if basis_fn and is_lp:
            try:
                m.solution.basis.write(basis_fn)
            except cplex.exceptions.errors.CplexSolverError:
                logger.info("No model basis stored")

        objective = m.solution.get_objective_value()

        solution = pd.Series(
            m.solution.get_values(), m.variables.get_names(), dtype=float
        )
        solution = set_int_index(solution)

        if is_lp:
            dual = pd.Series(
                m.solution.get_dual_values(),
                m.linear_constraints.get_names(),
                dtype=float,
            )
            dual = set_int_index(dual)
        else:
            logger.warning("Dual values of MILP couldn't be parsed")
            dual = pd.Series(dtype=float)
        return Solution(solution, dual, objective)

    solution = safe_get_solution(status, get_solver_solution)
    maybe_adjust_objective_sign(solution, model.objective.sense, io_api)

    return Result(status, solution, m)


def run_gurobi(
    model,
    io_api=None,
    problem_fn=None,
    solution_fn=None,
    log_fn=None,
    warmstart_fn=None,
    basis_fn=None,
    keep_files=False,
    env=None,
    **solver_options,
):
    """
    Solve a linear problem using the gurobi solver.

    This function communicates with gurobi using the gurubipy package.
    """
    # see https://www.gurobi.com/documentation/10.0/refman/optimization_status_codes.html
    CONDITION_MAP = {
        1: "unknown",
        2: "optimal",
        3: "infeasible",
        4: "infeasible_or_unbounded",
        5: "unbounded",
        6: "other",
        7: "iteration_limit",
        8: "terminated_by_limit",
        9: "time_limit",
        10: "optimal",
        11: "user_interrupt",
        12: "other",
        13: "suboptimal",
        14: "unknown",
        15: "terminated_by_limit",
        16: "internal_solver_error",
        17: "internal_solver_error",
    }

    log_fn = maybe_convert_path(log_fn)
    warmstart_fn = maybe_convert_path(warmstart_fn)
    basis_fn = maybe_convert_path(basis_fn)

    with contextlib.ExitStack() as stack:
        if env is None:
            env = stack.enter_context(gurobipy.Env())

        if io_api is None or io_api in ["lp", "mps"]:
            problem_fn = model.to_file(problem_fn)
            problem_fn = maybe_convert_path(problem_fn)
            m = gurobipy.read(problem_fn, env=env)
        elif io_api == "direct":
            problem_fn = None
            m = model.to_gurobipy(env=env)
        else:
            raise ValueError(
                "Keyword argument `io_api` has to be one of `lp`, `mps`, `direct` or None"
            )

        if solver_options is not None:
            for key, value in solver_options.items():
                m.setParam(key, value)
        if log_fn is not None:
            m.setParam("logfile", log_fn)

        if warmstart_fn:
            m.read(warmstart_fn)
        m.optimize()

        if basis_fn:
            try:
                m.write(basis_fn)
            except gurobipy.GurobiError as err:
                logger.info("No model basis stored. Raised error: %s", err)

        condition = m.status
        termination_condition = CONDITION_MAP.get(condition, condition)
        status = Status.from_termination_condition(termination_condition)
        status.legacy_status = condition

        def get_solver_solution() -> Solution:
            objective = m.ObjVal

            sol = pd.Series({v.VarName: v.x for v in m.getVars()}, dtype=float)
            sol = set_int_index(sol)

            try:
                dual = pd.Series(
                    {c.ConstrName: c.Pi for c in m.getConstrs()}, dtype=float
                )
                dual = set_int_index(dual)
            except AttributeError:
                logger.warning("Dual values of MILP couldn't be parsed")
                dual = pd.Series(dtype=float)

            return Solution(sol, dual, objective)

    solution = safe_get_solution(status, get_solver_solution)
    maybe_adjust_objective_sign(solution, model.objective.sense, io_api)

    return Result(status, solution, m)


def run_scip(
    model,
    io_api=None,
    problem_fn=None,
    solution_fn=None,
    log_fn=None,
    warmstart_fn=None,
    basis_fn=None,
    keep_files=False,
    env=None,
    **solver_options,
):
    """
    Solve a linear problem using the scip solver.

    This function communicates with scip using the pyscipopt package.
    """
    CONDITION_MAP = {}

    log_fn = maybe_convert_path(log_fn)
    warmstart_fn = maybe_convert_path(warmstart_fn)
    basis_fn = maybe_convert_path(basis_fn)

    if io_api is None or io_api in ["lp", "mps"]:
        problem_fn = model.to_file(problem_fn)
        problem_fn = maybe_convert_path(problem_fn)
        m = scip.Model()
        m.readProblem(problem_fn)
    elif io_api == "direct":
        raise NotImplementedError("Direct API not implemented for SCIP")
    else:
        raise ValueError(
            "Keyword argument `io_api` has to be one of `lp`, `direct` or None"
        )

    if solver_options is not None:
        emphasis = solver_options.pop("setEmphasis", None)
        if emphasis is not None:
            m.setEmphasis(getattr(scip.SCIP_PARAMEMPHASIS, emphasis.upper()))

        heuristics = solver_options.pop("setHeuristics", None)
        if heuristics is not None:
            m.setEmphasis(getattr(scip.SCIP_PARAMSETTING, heuristics.upper()))

        presolve = solver_options.pop("setPresolve", None)
        if presolve is not None:
            m.setEmphasis(getattr(scip.SCIP_PARAMSETTING, presolve.upper()))

        m.setParams(solver_options)

    if log_fn is not None:
        m.setLogfile(log_fn)

    if warmstart_fn:
        logger.warning("Warmstart not implemented for SCIP")

    # In order to retrieve the dual values, we need to turn off presolve
    m.setPresolve(scip.SCIP_PARAMSETTING.OFF)

    m.optimize()

    if basis_fn:
        logger.warning("Basis not implemented for SCIP")

    condition = m.getStatus()
    termination_condition = CONDITION_MAP.get(condition, condition)
    status = Status.from_termination_condition(termination_condition)
    status.legacy_status = condition

    def get_solver_solution() -> Solution:
        objective = m.getObjVal()

        s = m.getSols()[0]
        sol = pd.Series({v.name: s[v] for v in m.getVars()})
        sol.drop(["quadobjvar", "qmatrixvar"], errors="ignore", inplace=True, axis=0)
        sol = set_int_index(sol)

        cons = m.getConss()
        if len(cons) != 0:
            dual = pd.Series({c.name: m.getDualSolVal(c) for c in cons})
            dual = dual[dual.index.str.startswith("c")]
            dual = set_int_index(dual)
        else:
            logger.warning("Dual values of MILP couldn't be parsed")
            dual = pd.Series(dtype=float)

        return Solution(sol, dual, objective)

    solution = safe_get_solution(status, get_solver_solution)
    maybe_adjust_objective_sign(solution, model.objective.sense, io_api)

    return Result(status, solution, m)


def run_xpress(
    model,
    io_api=None,
    problem_fn=None,
    solution_fn=None,
    log_fn=None,
    warmstart_fn=None,
    basis_fn=None,
    keep_files=False,
    env=None,
    **solver_options,
):
    """
    Solve a linear problem using the xpress solver.

    This function reads the linear problem file and passes it to
    the Xpress solver. If the solution is successful it returns
    variable solutions and constraint dual values. The xpress module
    must be installed for using this function.

    For more information on solver options, see
    https://www.fico.com/fico-xpress-optimization/docs/latest/solver/GUID-ACD7E60C-7852-36B7-A78A-CED0EA291CDD.html
    """
    CONDITION_MAP = {
        "lp_optimal": "optimal",
        "mip_optimal": "optimal",
        "lp_infeasible": "infeasible",
        "lp_infeas": "infeasible",
        "mip_infeasible": "infeasible",
        "lp_unbounded": "unbounded",
        "mip_unbounded": "unbounded",
    }

    if io_api is not None and io_api not in ["lp", "mps"]:
        raise ValueError(
            "Keyword argument `io_api` has to be one of `lp`, `mps` or None"
        )

    problem_fn = model.to_file(problem_fn)

    m = xpress.problem()

    problem_fn = maybe_convert_path(problem_fn)
    log_fn = maybe_convert_path(log_fn)
    warmstart_fn = maybe_convert_path(warmstart_fn)
    basis_fn = maybe_convert_path(basis_fn)

    m.read(problem_fn)
    m.setControl(solver_options)

    if log_fn is not None:
        m.setlogfile(log_fn)

    if warmstart_fn:
        m.readbasis(warmstart_fn)

    m.solve()

    if basis_fn:
        try:
            m.writebasis(basis_fn)
        except Exception as err:
            logger.info("No model basis stored. Raised error: %s", err)

    condition = m.getProbStatusString()
    termination_condition = CONDITION_MAP.get(condition, condition)
    status = Status.from_termination_condition(termination_condition)
    status.legacy_status = condition

    def get_solver_solution() -> Solution:
        objective = m.getObjVal()

        var = [str(v) for v in m.getVariable()]

        sol = pd.Series(m.getSolution(var), index=var, dtype=float)
        sol = set_int_index(sol)

        try:
            dual = [str(d) for d in m.getConstraint()]
            dual = pd.Series(m.getDual(dual), index=dual, dtype=float)
            dual = set_int_index(dual)
        except xpress.SolverError:
            logger.warning("Dual values of MILP couldn't be parsed")
            dual = pd.Series(dtype=float)

        return Solution(sol, dual, objective)

    solution = safe_get_solution(status, get_solver_solution)
    maybe_adjust_objective_sign(solution, model.objective.sense, io_api)

    return Result(status, solution, m)


def run_mosek(
    model,
    io_api=None,
    problem_fn=None,
    solution_fn=None,
    log_fn=None,
    warmstart_fn=None,
    basis_fn=None,
    keep_files=False,
    env=None,
    **solver_options,
):
    """
    Solve a linear problem using the MOSEK solver.

    https://www.mosek.com/

    For more information on solver options, see
    https://docs.mosek.com/latest/pythonapi/parameters.html#doc-all-parameter-list
    """
    CONDITION_MAP = {
        "solsta.unknown": "unknown",
        "solsta.optimal": "optimal",
        "solsta.integer_optimal": "optimal",
        "solsta.prim_infeas_cer": "infeasible",
        "solsta.dual_infeas_cer": "infeasible",
    }

    if io_api is not None and io_api not in ["lp", "mps", "direct"]:
        raise ValueError(
            "Keyword argument `io_api` has to be one of `lp`, `mps` or None"
        )

    problem_fn = model.to_file(problem_fn)

    if io_api != "direct":
        problem_fn = maybe_convert_path(problem_fn)
    log_fn = maybe_convert_path(log_fn)
    # warmstart_fn = maybe_convert_path(warmstart_fn)
    # basis_fn = maybe_convert_path(basis_fn)

    with contextlib.ExitStack() as stack:
        if env is None:
            env = stack.enter_context(mosek.Env())

        with env.Task() as m:
<<<<<<< HEAD
            if io_api == 'direct':
                model.to_mosekpy(m)
=======
            if io_api == "direct":
                to_mosekpy(model, task)
>>>>>>> 389323e0
            else:
                m.readdata(problem_fn)

            for k, v in solver_options.items():
                m.putparam(k, str(v))

            if log_fn is not None:
                m.linkfiletostream(mosek.streamtype.log, log_fn, 0)

            if warmstart_fn:
                # Gurobi solution format is not supported by MOSEK.
                # What is the warmstart file? A Gurobi .sol file? The gurobi
                # docs are a bit sparse on the format. Does it include dual
                # information?
                xx = [0.0] * m.getnumvar()
                with open(wormstart_fn, "rt") as f:
                    for line in f:
                        l = line.strip()
                        if not l.startswith("#"):
                            try:
                                name, value = l.strip(" ", 1)
                                numvar[task.getvarnameindex(name)] = float(
                                    value.strip()
                                )
                            except:
                                pass
                m.putxx(mosek.soltype.itg, xx)

            m.optimize()

            m.solutionsummary(mosek.streamtype.log)

            if basis_fn:
                # MOSEK has no support for GUROBU/CPLEX basis format.
                # It may be possible to read the basis here and input it in the
                # task.

                # try:
                #    m.writedata(basis_fn)
                # except mosek.Error as err:
                #    logger.info("No model basis stored. Raised error: %s", err)
                pass

            soltype = None
            possible_soltypes = [
                mosek.soltype.bas,
                mosek.soltype.itr,
                mosek.soltype.itg,
            ]
            for possible_soltype in possible_soltypes:
                try:
                    if m.solutiondef(possible_soltype):
                        soltype = possible_soltype
                except mosek.Error:
                    pass

            condition = str(m.getsolsta(soltype))
            termination_condition = CONDITION_MAP.get(condition, condition)
            status = Status.from_termination_condition(termination_condition)
            status.legacy_status = condition

            def get_solver_solution() -> Solution:
                objective = m.getprimalobj(soltype)

                sol = m.getxx(soltype)
                sol = {m.getvarname(i): sol[i] for i in range(m.getnumvar())}
                sol = pd.Series(sol, dtype=float)
                sol = set_int_index(sol)

                try:
                    dual = m.gety(soltype)
                    dual = {m.getconname(i): dual[i] for i in range(m.getnumcon())}
                    dual = pd.Series(dual, dtype=float)
                    dual = set_int_index(dual)
                except mosek.Error:
                    logger.warning("Dual values of MILP couldn't be parsed")
                    dual = pd.Series(dtype=float)

                return Solution(sol, dual, objective)

            solution = safe_get_solution(status, get_solver_solution)
            maybe_adjust_objective_sign(solution, model.objective.sense, io_api)

    return Result(status, solution)


def run_copt(
    model,
    io_api=None,
    problem_fn=None,
    solution_fn=None,
    log_fn=None,
    warmstart_fn=None,
    basis_fn=None,
    keep_files=False,
    env=None,
    **solver_options,
):
    """
    Solve a linear problem using the COPT solver.

    https://guide.coap.online/copt/en-doc/index.html

    For more information on solver options, see
    https://guide.coap.online/copt/en-doc/parameter.html
    """
    # conditions: https://guide.coap.online/copt/en-doc/constant.html#chapconst-solstatus
    CONDITION_MAP = {
        0: "unstarted",
        1: "optimal",
        2: "infeasible",
        3: "unbounded",
        4: "infeasible_or_unbounded",
        5: "numerical",
        6: "node_limit",
        7: "imprecise",
        8: "time_limit",
        9: "unfinished",
        10: "interrupted",
    }

    if io_api is not None and io_api not in ["lp", "mps"]:
        raise ValueError(
            "Keyword argument `io_api` has to be one of `lp`, `mps` or None"
        )

    problem_fn = model.to_file(problem_fn)

    problem_fn = maybe_convert_path(problem_fn)
    log_fn = maybe_convert_path(log_fn)
    warmstart_fn = maybe_convert_path(warmstart_fn)
    basis_fn = maybe_convert_path(basis_fn)

    if env is None:
        env = coptpy.Envr()

    m = env.createModel()

    m.read(str(problem_fn))

    if log_fn:
        m.setLogFile(log_fn)

    for k, v in solver_options.items():
        m.setParam(k, v)

    if warmstart_fn:
        m.readBasis(warmstart_fn)

    m.solve()

    if basis_fn and m.HasBasis:
        try:
            m.write(basis_fn)
        except coptpy.CoptError as err:
            logger.info("No model basis stored. Raised error: %s", err)

    condition = m.LpStatus if model.type == "LP" else m.MipStatus
    termination_condition = CONDITION_MAP.get(condition, condition)
    status = Status.from_termination_condition(termination_condition)
    status.legacy_status = condition

    def get_solver_solution() -> Solution:
        objective = m.LpObjval if model.type == "LP" else m.BestObj

        sol = pd.Series({v.name: v.x for v in m.getVars()}, dtype=float)
        sol = set_int_index(sol)

        try:
            dual = pd.Series({v.name: v.pi for v in m.getConstrs()}, dtype=float)
            dual = set_int_index(dual)
        except coptpy.CoptError:
            logger.warning("Dual values of MILP couldn't be parsed")
            dual = pd.Series(dtype=float)

        return Solution(sol, dual, objective)

    solution = safe_get_solution(status, get_solver_solution)
    maybe_adjust_objective_sign(solution, model.objective.sense, io_api)

    env.close()

    return Result(status, solution, m)


def run_mindopt(
    model,
    io_api=None,
    problem_fn=None,
    solution_fn=None,
    log_fn=None,
    warmstart_fn=None,
    basis_fn=None,
    keep_files=False,
    env=None,
    **solver_options,
):
    """
    Solve a linear problem using the MindOpt solver.

    https://solver.damo.alibaba.com/doc/en/html/index.html

    For more information on solver options, see
    https://solver.damo.alibaba.com/doc/en/html/API2/param/index.html
    """
    CONDITION_MAP = {
        -1: "error",
        0: "unknown",
        1: "optimal",
        2: "infeasible",
        3: "unbounded",
        4: "infeasible_or_unbounded",
        5: "suboptimal",
    }

    if io_api is not None and io_api not in ["lp", "mps"]:
        raise ValueError(
            "Keyword argument `io_api` has to be one of `lp`, `mps` or None"
        )

    problem_fn = model.to_file(problem_fn)

    problem_fn = maybe_convert_path(problem_fn)
    log_fn = "" if not log_fn else maybe_convert_path(log_fn)
    warmstart_fn = maybe_convert_path(warmstart_fn)
    basis_fn = maybe_convert_path(basis_fn)

    if env is None:
        env = mindoptpy.Env(log_fn)
    env.start()

    m = mindoptpy.read(problem_fn, env)

    for k, v in solver_options.items():
        m.setParam(k, v)

    if warmstart_fn:
        try:
            m.read(warmstart_fn)
        except mindoptpy.MindoptError as err:
            logger.info("Model basis could not be read. Raised error: %s", err)

    m.optimize()

    if basis_fn:
        try:
            m.write(basis_fn)
        except mindoptpy.MindoptError as err:
            logger.info("No model basis stored. Raised error: %s", err)

    condition = m.status
    termination_condition = CONDITION_MAP.get(condition, condition)
    status = Status.from_termination_condition(termination_condition)
    status.legacy_status = condition

    def get_solver_solution() -> Solution:
        objective = m.objval

        sol = pd.Series({v.varname: v.X for v in m.getVars()}, dtype=float)
        sol = set_int_index(sol)

        try:
            dual = pd.Series({c.constrname: c.DualSoln for c in m.getConstrs()})
            dual = set_int_index(dual)
        except mindoptpy.MindoptError:
            logger.warning("Dual values of MILP couldn't be parsed")
            dual = pd.Series(dtype=float)

        return Solution(sol, dual, objective)

    solution = safe_get_solution(status, get_solver_solution)
    maybe_adjust_objective_sign(solution, model.objective.sense, io_api)

    env.dispose()

    return Result(status, solution, m)


def run_pips(
    model,
    io_api=None,
    problem_fn=None,
    solution_fn=None,
    log_fn=None,
    warmstart_fn=None,
    basis_fn=None,
    keep_files=False,
    env=None,
    **solver_options,
):
    """
    Solve a linear problem using the PIPS solver.
    """
    raise NotImplementedError("The PIPS++ solver interface is not yet implemented.")<|MERGE_RESOLUTION|>--- conflicted
+++ resolved
@@ -876,13 +876,8 @@
             env = stack.enter_context(mosek.Env())
 
         with env.Task() as m:
-<<<<<<< HEAD
-            if io_api == 'direct':
-                model.to_mosekpy(m)
-=======
             if io_api == "direct":
                 to_mosekpy(model, task)
->>>>>>> 389323e0
             else:
                 m.readdata(problem_fn)
 
