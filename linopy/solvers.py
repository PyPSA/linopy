#!/usr/bin/env python3
# -*- coding: utf-8 -*-
"""
Linopy module for solving lp files with different solvers.
"""


import contextlib
import io
import logging
import os
import re
import subprocess as sub
from pathlib import Path

import numpy as np
import pandas as pd

from linopy.constants import (
    Result,
    Solution,
    SolverStatus,
    Status,
    TerminationCondition,
)

<<<<<<< HEAD
QUADRATIC_SOLVERS = ["gurobi", "xpress", "cplex", "highs", "scip", "mosek"]
=======
QUADRATIC_SOLVERS = [
    "gurobi",
    "xpress",
    "cplex",
    "highs",
    "scip",
    "mosek",
    "copt",
    "mindopt",
]
>>>>>>> d860f517

available_solvers = []

which = "where" if os.name == "nt" else "which"

# the first available solver will be the default solver
with contextlib.suppress(ImportError):
    import gurobipy

    available_solvers.append("gurobi")
with contextlib.suppress(ImportError):
    import highspy

    available_solvers.append("highs")
if sub.run([which, "glpsol"], stdout=sub.DEVNULL, stderr=sub.STDOUT).returncode == 0:
    available_solvers.append("glpk")


if sub.run([which, "cbc"], stdout=sub.DEVNULL, stderr=sub.STDOUT).returncode == 0:
    available_solvers.append("cbc")

with contextlib.suppress(ImportError):
    import pyscipopt as scip

    available_solvers.append("scip")
with contextlib.suppress(ImportError):
    import cplex

    available_solvers.append("cplex")
with contextlib.suppress(ImportError):
    import xpress

    available_solvers.append("xpress")
with contextlib.suppress(ImportError):
    import mosek

    with contextlib.suppress(mosek.Error):
        with mosek.Env() as m:
            t = m.Task()
            t.optimize()
            m.checkinall()

        available_solvers.append("mosek")
with contextlib.suppress(ImportError):
    import mindoptpy

    available_solvers.append("mindopt")
with contextlib.suppress(ImportError):
    import coptpy

    with contextlib.suppress(coptpy.CoptError):
        coptpy.Envr()

        available_solvers.append("copt")

quadratic_solvers = [s for s in QUADRATIC_SOLVERS if s in available_solvers]
logger = logging.getLogger(__name__)


io_structure = dict(
    lp_file={"gurobi", "xpress", "cbc", "glpk", "cplex", "mosek", "mindopt"},
    blocks={"pips"},
)


def safe_get_solution(status, func):
    """
    Get solution from function call, if status is unknown still try to run it.
    """
    if status.is_ok:
        return func()
    elif status.status == SolverStatus.unknown:
        with contextlib.suppress(Exception):
            logger.warning("Solution status unknown. Trying to parse solution.")
            return func()
    return Solution()


def maybe_adjust_objective_sign(solution, sense, io_api):
    if sense == "min":
        return

    if np.isnan(solution.objective):
        return

    if io_api == "mps":
        logger.info(
            "Adjusting objective sign due to switched coefficients in MPS file."
        )
        solution.objective *= -1


def set_int_index(series):
    """
    Convert string index to int index.
    """
    series.index = series.index.str[1:].astype(int)
    return series


def maybe_convert_path(path):
    """
    Convert a pathlib.Path to a string.
    """
    return str(path.resolve()) if isinstance(path, Path) else path


def run_cbc(
    model,
    io_api=None,
    problem_fn=None,
    solution_fn=None,
    log_fn=None,
    warmstart_fn=None,
    basis_fn=None,
    keep_files=False,
    env=None,
    **solver_options,
):
    """
    Solve a linear problem using the cbc solver.

    The function reads the linear problem file and passes it to the cbc
    solver. If the solution is successful it returns variable solutions
    and constraint dual values. For more information on the solver
    options, run 'cbc' in your shell
    """
    if io_api is not None and io_api not in ["lp", "mps"]:
        raise ValueError(
            "Keyword argument `io_api` has to be one of `lp`, `mps' or None"
        )

    problem_fn = model.to_file(problem_fn)

    # printingOptions is about what goes in solution file
    command = f"cbc -printingOptions all -import {problem_fn} "

    if warmstart_fn:
        command += f"-basisI {warmstart_fn} "

    if solver_options:
        command += (
            " ".join("-" + " ".join([k, str(v)]) for k, v in solver_options.items())
            + " "
        )
    command += f"-solve -solu {solution_fn} "

    if basis_fn:
        command += f"-basisO {basis_fn} "

    os.makedirs(os.path.dirname(solution_fn), exist_ok=True)

    command = command.strip()

    if log_fn is None:
        p = sub.Popen(command.split(" "), stdout=sub.PIPE, stderr=sub.PIPE)
        output = ""
        for line in iter(p.stdout.readline, b""):
            output += line.decode()
        logger.info(output)
        p.stdout.close()
        p.wait()
    else:
        log_f = open(log_fn, "w")
        p = sub.Popen(command.split(" "), stdout=log_f, stderr=log_f)
        p.wait()

    with open(solution_fn, "r") as f:
        data = f.readline()

    if data.startswith("Optimal - objective value"):
        status = Status.from_termination_condition("optimal")
    elif "Infeasible" in data:
        status = Status.from_termination_condition("infeasible")
    else:
        status = Status(SolverStatus.warning, TerminationCondition.unknown)
    status.legacy_status = data

    def get_solver_solution():
        objective = float(data[len("Optimal - objective value ") :])

        with open(solution_fn, "rb") as f:
            trimmed_sol_fn = re.sub(rb"\*\*\s+", b"", f.read())

        df = pd.read_csv(
            io.BytesIO(trimmed_sol_fn),
            header=None,
            skiprows=[0],
            sep=r"\s+",
            usecols=[1, 2, 3],
            index_col=0,
        )
        variables_b = df.index.str[0] == "x"

        sol = df[variables_b][2].pipe(set_int_index)
        dual = df[~variables_b][3].pipe(set_int_index)
        return Solution(sol, dual, objective)

    solution = safe_get_solution(status, get_solver_solution)
    maybe_adjust_objective_sign(solution, model.objective.sense, io_api)

    return Result(status, solution)


def run_glpk(
    model,
    io_api=None,
    problem_fn=None,
    solution_fn=None,
    log_fn=None,
    warmstart_fn=None,
    basis_fn=None,
    keep_files=False,
    env=None,
    **solver_options,
):
    """
    Solve a linear problem using the glpk solver.

    This function reads the linear problem file and passes it to the
    glpk
    solver. If the solution is successful it returns variable solutions
    and
    constraint dual values.

    For more information on the glpk solver options, see

    https://kam.mff.cuni.cz/~elias/glpk.pdf
    """
    CONDITION_MAP = {
        "integer optimal": "optimal",
        "undefined": "infeasible_or_unbounded",
    }

    if io_api is not None and io_api not in ["lp", "mps"]:
        raise ValueError(
            "Keyword argument `io_api` has to be one of `lp`, `mps` or None"
        )

    problem_fn = model.to_file(problem_fn)
    suffix = problem_fn.suffix[1:]

    os.makedirs(os.path.dirname(solution_fn), exist_ok=True)

    # TODO use --nopresol argument for non-optimal solution output
    command = f"glpsol --{suffix} {problem_fn} --output {solution_fn} "
    if log_fn is not None:
        command += f"--log {log_fn} "
    if warmstart_fn:
        command += f"--ini {warmstart_fn} "
    if basis_fn:
        command += f"-w {basis_fn} "
    if solver_options:
        command += (
            " ".join("--" + " ".join([k, str(v)]) for k, v in solver_options.items())
            + " "
        )
    command = command.strip()

    p = sub.Popen(command.split(" "), stdout=sub.PIPE, stderr=sub.PIPE)
    if log_fn is None:
        output = ""
        for line in iter(p.stdout.readline, b""):
            output += line.decode()
        logger.info(output)
        p.stdout.close()
        p.wait()
    else:
        p.wait()

    if not os.path.exists(solution_fn):
        status = Status(SolverStatus.warning, TerminationCondition.unknown)
        return Result(status, Solution())

    f = open(solution_fn)

    def read_until_break(f):
        while True:
            line = f.readline()
            if line in ["\n", ""]:
                break
            yield line

    info = io.StringIO("".join(read_until_break(f))[:-2])
    info = pd.read_csv(info, sep=":", index_col=0, header=None)[1]
    condition = info.Status.lower().strip()
    objective = float(re.sub(r"[^0-9\.\+\-e]+", "", info.Objective))

    termination_condition = CONDITION_MAP.get(condition, condition)
    status = Status.from_termination_condition(termination_condition)
    status.legacy_status = condition

    def get_solver_solution() -> Solution:
        dual_ = io.StringIO("".join(read_until_break(f))[:-2])
        dual_ = pd.read_fwf(dual_)[1:].set_index("Row name")
        if "Marginal" in dual_:
            dual = (
                pd.to_numeric(dual_["Marginal"], "coerce").fillna(0).pipe(set_int_index)
            )
        else:
            logger.warning("Dual values of MILP couldn't be parsed")
            dual = pd.Series(dtype=float)

        sol = io.StringIO("".join(read_until_break(f))[:-2])
        sol = (
            pd.read_fwf(sol)[1:]
            .set_index("Column name")["Activity"]
            .astype(float)
            .pipe(set_int_index)
        )
        f.close()
        return Solution(sol, dual, objective)

    solution = safe_get_solution(status, get_solver_solution)
    maybe_adjust_objective_sign(solution, model.objective.sense, io_api)

    return Result(status, solution)


def run_highs(
    model,
    io_api=None,
    problem_fn=None,
    solution_fn=None,
    log_fn=None,
    warmstart_fn=None,
    basis_fn=None,
    keep_files=False,
    env=None,
    **solver_options,
):
    """
    Highs solver function. Reads a linear problem file and passes it to the
    highs solver. If the solution is feasible the function returns the
    objective, solution and dual constraint variables. Highs must be installed
    for usage. Find the documentation at https://www.maths.ed.ac.uk/hall/HiGHS/

    . The full list of solver options is documented at
    https://www.maths.ed.ac.uk/hall/HiGHS/HighsOptions.set .

    Some exemplary options are:

        * presolve : "choose" by default - "on"/"off" are alternatives.
        * solver :"choose" by default - "simplex"/"ipm" are alternatives.
        * parallel : "choose" by default - "on"/"off" are alternatives.
        * time_limit : inf by default.

    Returns
    -------
    status : string,
        SolverStatus.ok or SolverStatus.warning
    termination_condition : string,
        Contains "optimal", "infeasible",
    variables_sol : series
    constraints_dual : series
    objective : float
    """
    CONDITION_MAP = {}

    if warmstart_fn:
        logger.warning("Warmstart not available with HiGHS solver. Ignore argument.")

    if solver_options.get("solver") in ["simplex", "ipm"] and model.type == "QP":
        logger.warning(
            "The HiGHS solver ignores quadratic terms if the solver is set to 'simplex' or 'ipm'. "
            "Drop the solver option or use 'choose' to enable quadratic terms."
        )

    if io_api is None or io_api in ["lp", "mps"]:
        model.to_file(problem_fn)
        h = highspy.Highs()
        h.readModel(maybe_convert_path(problem_fn))
    elif io_api == "direct":
        h = model.to_highspy()
    else:
        raise ValueError(
            "Keyword argument `io_api` has to be one of `lp`, `mps`, `direct` or None"
        )

    if log_fn is None:
        log_fn = model.solver_dir / "highs.log"
    solver_options["log_file"] = maybe_convert_path(log_fn)
    logger.info(f"Log file at {solver_options['log_file']}.")

    for k, v in solver_options.items():
        h.setOptionValue(k, v)

    h.run()

    condition = h.modelStatusToString(h.getModelStatus()).lower()
    termination_condition = CONDITION_MAP.get(condition, condition)
    status = Status.from_termination_condition(termination_condition)
    status.legacy_status = condition

    def get_solver_solution() -> Solution:
        objective = h.getObjectiveValue()
        solution = h.getSolution()

        if io_api == "direct":
            sol = pd.Series(solution.col_value, model.matrices.vlabels, dtype=float)
            dual = pd.Series(solution.row_dual, model.matrices.clabels, dtype=float)
        else:
            sol = pd.Series(solution.col_value, h.getLp().col_names_, dtype=float).pipe(
                set_int_index
            )
            dual = pd.Series(solution.row_dual, h.getLp().row_names_, dtype=float).pipe(
                set_int_index
            )

        return Solution(sol, dual, objective)

    solution = safe_get_solution(status, get_solver_solution)
    maybe_adjust_objective_sign(solution, model.objective.sense, io_api)

    return Result(status, solution, h)


def run_cplex(
    model,
    io_api=None,
    problem_fn=None,
    solution_fn=None,
    log_fn=None,
    warmstart_fn=None,
    basis_fn=None,
    keep_files=False,
    env=None,
    **solver_options,
):
    """
    Solve a linear problem using the cplex solver.

    This function reads the linear problem file and passes it to the cplex
    solver. If the solution is successful it returns variable solutions and
    constraint dual values. Cplex must be installed for using this function.

    Note if you pass additional solver_options, the key can specify deeper
    layered parameters, use a dot as a separator here,
    i.e. `**{'aa.bb.cc' : x}`.
    """
    CONDITION_MAP = {
        "integer optimal solution": "optimal",
        "integer optimal, tolerance": "optimal",
    }

    if io_api is not None and io_api not in ["lp", "mps"]:
        raise ValueError(
            "Keyword argument `io_api` has to be one of `lp`, `mps` or None"
        )

    model.to_file(problem_fn)

    m = cplex.Cplex()

    problem_fn = maybe_convert_path(problem_fn)
    log_fn = maybe_convert_path(log_fn)
    warmstart_fn = maybe_convert_path(warmstart_fn)
    basis_fn = maybe_convert_path(basis_fn)

    if log_fn is not None:
        log_f = open(log_fn, "w")
        m.set_results_stream(log_f)
        m.set_warning_stream(log_f)
        m.set_error_stream(log_f)
        m.set_log_stream(log_f)

    if solver_options is not None:
        for key, value in solver_options.items():
            param = m.parameters
            for key_layer in key.split("."):
                param = getattr(param, key_layer)
            param.set(value)

    m.read(problem_fn)

    if warmstart_fn:
        m.start.read_basis(warmstart_fn)

    is_lp = m.problem_type[m.get_problem_type()] == "LP"

    with contextlib.suppress(cplex.exceptions.errors.CplexSolverError):
        m.solve()
    condition = m.solution.get_status_string()
    termination_condition = CONDITION_MAP.get(condition, condition)
    status = Status.from_termination_condition(termination_condition)
    status.legacy_status = condition

    if log_fn is not None:
        log_f.close()

    def get_solver_solution() -> Solution:
        if basis_fn and is_lp:
            try:
                m.solution.basis.write(basis_fn)
            except cplex.exceptions.errors.CplexSolverError:
                logger.info("No model basis stored")

        objective = m.solution.get_objective_value()

        solution = pd.Series(
            m.solution.get_values(), m.variables.get_names(), dtype=float
        )
        solution = set_int_index(solution)

        if is_lp:
            dual = pd.Series(
                m.solution.get_dual_values(),
                m.linear_constraints.get_names(),
                dtype=float,
            )
            dual = set_int_index(dual)
        else:
            logger.warning("Dual values of MILP couldn't be parsed")
            dual = pd.Series(dtype=float)
        return Solution(solution, dual, objective)

    solution = safe_get_solution(status, get_solver_solution)
    maybe_adjust_objective_sign(solution, model.objective.sense, io_api)

    return Result(status, solution, m)


def run_gurobi(
    model,
    io_api=None,
    problem_fn=None,
    solution_fn=None,
    log_fn=None,
    warmstart_fn=None,
    basis_fn=None,
    keep_files=False,
    env=None,
    **solver_options,
):
    """
    Solve a linear problem using the gurobi solver.

    This function communicates with gurobi using the gurubipy package.
    """
    # see https://www.gurobi.com/documentation/10.0/refman/optimization_status_codes.html
    CONDITION_MAP = {
        1: "unknown",
        2: "optimal",
        3: "infeasible",
        4: "infeasible_or_unbounded",
        5: "unbounded",
        6: "other",
        7: "iteration_limit",
        8: "terminated_by_limit",
        9: "time_limit",
        10: "optimal",
        11: "user_interrupt",
        12: "other",
        13: "suboptimal",
        14: "unknown",
        15: "terminated_by_limit",
        16: "internal_solver_error",
        17: "internal_solver_error",
    }

    log_fn = maybe_convert_path(log_fn)
    warmstart_fn = maybe_convert_path(warmstart_fn)
    basis_fn = maybe_convert_path(basis_fn)

    with contextlib.ExitStack() as stack:
        if env is None:
            env = stack.enter_context(gurobipy.Env())

        if io_api is None or io_api in ["lp", "mps"]:
            problem_fn = model.to_file(problem_fn)
            problem_fn = maybe_convert_path(problem_fn)
            m = gurobipy.read(problem_fn, env=env)
        elif io_api == "direct":
            problem_fn = None
            m = model.to_gurobipy(env=env)
        else:
            raise ValueError(
                "Keyword argument `io_api` has to be one of `lp`, `mps`, `direct` or None"
            )

        if solver_options is not None:
            for key, value in solver_options.items():
                m.setParam(key, value)
        if log_fn is not None:
            m.setParam("logfile", log_fn)

        if warmstart_fn:
            m.read(warmstart_fn)
        m.optimize()

        if basis_fn:
            try:
                m.write(basis_fn)
            except gurobipy.GurobiError as err:
                logger.info("No model basis stored. Raised error: %s", err)

        condition = m.status
        termination_condition = CONDITION_MAP.get(condition, condition)
        status = Status.from_termination_condition(termination_condition)
        status.legacy_status = condition

        def get_solver_solution() -> Solution:
            objective = m.ObjVal

            sol = pd.Series({v.VarName: v.x for v in m.getVars()}, dtype=float)
            sol = set_int_index(sol)

            try:
                dual = pd.Series(
                    {c.ConstrName: c.Pi for c in m.getConstrs()}, dtype=float
                )
                dual = set_int_index(dual)
            except AttributeError:
                logger.warning("Dual values of MILP couldn't be parsed")
                dual = pd.Series(dtype=float)

            return Solution(sol, dual, objective)

    solution = safe_get_solution(status, get_solver_solution)
    maybe_adjust_objective_sign(solution, model.objective.sense, io_api)

    return Result(status, solution, m)


def run_scip(
    model,
    io_api=None,
    problem_fn=None,
    solution_fn=None,
    log_fn=None,
    warmstart_fn=None,
    basis_fn=None,
    keep_files=False,
    env=None,
    **solver_options,
):
    """
    Solve a linear problem using the scip solver.

    This function communicates with scip using the pyscipopt package.
    """
    CONDITION_MAP = {}

    log_fn = maybe_convert_path(log_fn)
    warmstart_fn = maybe_convert_path(warmstart_fn)
    basis_fn = maybe_convert_path(basis_fn)

    if io_api is None or io_api in ["lp", "mps"]:
        problem_fn = model.to_file(problem_fn)
        problem_fn = maybe_convert_path(problem_fn)
        m = scip.Model()
        m.readProblem(problem_fn)
    elif io_api == "direct":
        raise NotImplementedError("Direct API not implemented for SCIP")
    else:
        raise ValueError(
            "Keyword argument `io_api` has to be one of `lp`, `direct` or None"
        )

    if solver_options is not None:
        emphasis = solver_options.pop("setEmphasis", None)
        if emphasis is not None:
            m.setEmphasis(getattr(scip.SCIP_PARAMEMPHASIS, emphasis.upper()))

        heuristics = solver_options.pop("setHeuristics", None)
        if heuristics is not None:
            m.setEmphasis(getattr(scip.SCIP_PARAMSETTING, heuristics.upper()))

        presolve = solver_options.pop("setPresolve", None)
        if presolve is not None:
            m.setEmphasis(getattr(scip.SCIP_PARAMSETTING, presolve.upper()))

        m.setParams(solver_options)

    if log_fn is not None:
        m.setLogfile(log_fn)

    if warmstart_fn:
        logger.warning("Warmstart not implemented for SCIP")

    # In order to retrieve the dual values, we need to turn off presolve
    m.setPresolve(scip.SCIP_PARAMSETTING.OFF)

    m.optimize()

    if basis_fn:
        logger.warning("Basis not implemented for SCIP")

    condition = m.getStatus()
    termination_condition = CONDITION_MAP.get(condition, condition)
    status = Status.from_termination_condition(termination_condition)
    status.legacy_status = condition

    def get_solver_solution() -> Solution:
        objective = m.getObjVal()

        s = m.getSols()[0]
        sol = pd.Series({v.name: s[v] for v in m.getVars()})
        sol.drop(["quadobjvar", "qmatrixvar"], errors="ignore", inplace=True, axis=0)
        sol = set_int_index(sol)

        cons = m.getConss()
        if len(cons) != 0:
            dual = pd.Series({c.name: m.getDualSolVal(c) for c in cons})
            dual = dual[dual.index.str.startswith("c")]
            dual = set_int_index(dual)
        else:
            logger.warning("Dual values of MILP couldn't be parsed")
            dual = pd.Series(dtype=float)

        return Solution(sol, dual, objective)

    solution = safe_get_solution(status, get_solver_solution)
    maybe_adjust_objective_sign(solution, model.objective.sense, io_api)

    return Result(status, solution, m)


def run_xpress(
    model,
    io_api=None,
    problem_fn=None,
    solution_fn=None,
    log_fn=None,
    warmstart_fn=None,
    basis_fn=None,
    keep_files=False,
    env=None,
    **solver_options,
):
    """
    Solve a linear problem using the xpress solver.

    This function reads the linear problem file and passes it to
    the Xpress solver. If the solution is successful it returns
    variable solutions and constraint dual values. The xpress module
    must be installed for using this function.

    For more information on solver options, see
    https://www.fico.com/fico-xpress-optimization/docs/latest/solver/GUID-ACD7E60C-7852-36B7-A78A-CED0EA291CDD.html
    """
    CONDITION_MAP = {
        "lp_optimal": "optimal",
        "mip_optimal": "optimal",
        "lp_infeasible": "infeasible",
        "lp_infeas": "infeasible",
        "mip_infeasible": "infeasible",
        "lp_unbounded": "unbounded",
        "mip_unbounded": "unbounded",
    }

    if io_api is not None and io_api not in ["lp", "mps"]:
        raise ValueError(
            "Keyword argument `io_api` has to be one of `lp`, `mps` or None"
        )

    problem_fn = model.to_file(problem_fn)

    m = xpress.problem()

    problem_fn = maybe_convert_path(problem_fn)
    log_fn = maybe_convert_path(log_fn)
    warmstart_fn = maybe_convert_path(warmstart_fn)
    basis_fn = maybe_convert_path(basis_fn)

    m.read(problem_fn)
    m.setControl(solver_options)

    if log_fn is not None:
        m.setlogfile(log_fn)

    if warmstart_fn:
        m.readbasis(warmstart_fn)

    m.solve()

    if basis_fn:
        try:
            m.writebasis(basis_fn)
        except Exception as err:
            logger.info("No model basis stored. Raised error: %s", err)

    condition = m.getProbStatusString()
    termination_condition = CONDITION_MAP.get(condition, condition)
    status = Status.from_termination_condition(termination_condition)
    status.legacy_status = condition

    def get_solver_solution() -> Solution:
        objective = m.getObjVal()

        var = [str(v) for v in m.getVariable()]

        sol = pd.Series(m.getSolution(var), index=var, dtype=float)
        sol = set_int_index(sol)

        try:
            dual = [str(d) for d in m.getConstraint()]
            dual = pd.Series(m.getDual(dual), index=dual, dtype=float)
            dual = set_int_index(dual)
        except xpress.SolverError:
            logger.warning("Dual values of MILP couldn't be parsed")
            dual = pd.Series(dtype=float)

        return Solution(sol, dual, objective)

    solution = safe_get_solution(status, get_solver_solution)
    maybe_adjust_objective_sign(solution, model.objective.sense, io_api)

    return Result(status, solution, m)


mosek_bas_re = re.compile(r" (XL|XU)\s+([^ \t]+)\s+([^ \t]+)| (LL|UL|BS)\s+([^ \t]+)")


def run_mosek(
    model,
    io_api=None,
    problem_fn=None,
    solution_fn=None,
    log_fn=None,
    warmstart_fn=None,
    basis_fn=None,
    keep_files=False,
    env=None,
    **solver_options,
):
    """
    Solve a linear problem using the MOSEK solver. Both 'direct' mode, mps and
    lp mode are supported; None is interpret as 'direct' mode. MPS mode does
    not support quadratic terms.

    https://www.mosek.com/

    For more information on solver options, see
    https://docs.mosek.com/latest/pythonapi/parameters.html#doc-all-parameter-list
    """
    CONDITION_MAP = {
        "solsta.unknown": "unknown",
        "solsta.optimal": "optimal",
        "solsta.integer_optimal": "optimal",
        "solsta.prim_infeas_cer": "infeasible",
        "solsta.dual_infeas_cer": "infeasible_or_unbounded",
    }

    if io_api is not None and io_api not in ["lp", "mps", "direct"]:
        raise ValueError(
            "Keyword argument `io_api` has to be one of `lp`, `mps` or None"
        )

    problem_fn = model.to_file(problem_fn)

    if io_api != "direct" and io_api is not None:
        problem_fn = maybe_convert_path(problem_fn)
    log_fn = maybe_convert_path(log_fn)
    # warmstart_fn = maybe_convert_path(warmstart_fn)
    # basis_fn = maybe_convert_path(basis_fn)

    with contextlib.ExitStack() as stack:
        if env is None:
            env = stack.enter_context(mosek.Env())

        with env.Task() as m:
            if io_api is None or io_api == "direct":
                model.to_mosekpy(m)
            else:
                m.readdata(problem_fn)

            for k, v in solver_options.items():
                m.putparam(k, str(v))

            if log_fn is not None:
                m.linkfiletostream(mosek.streamtype.log, log_fn, 0)

            if warmstart_fn:
                m.putintparam(mosek.iparam.sim_hotstart, mosek.simhotstart.status_keys)
                skx = [mosek.stakey.low] * m.getnumvar()
                skc = [mosek.stakey.bas] * m.getnumcon()

                with open(warmstart_fn, "rt") as f:
                    for line in f:
                        if line.startswith("NAME "):
                            break

                    for line in f:
                        if line.startswith("ENDATA"):
                            break

                        o = mosek_bas_re.match(line)
                        if o is not None:
                            if o.group(1) is not None:
                                key = o.group(1)
                                try:
                                    skx[
                                        m.getvarnameindex(o.group(2))
                                    ] = mosek.stakey.basis
                                except:
                                    pass
                                try:
                                    skc[m.getvarnameindex(o.group(3))] = (
                                        mosek.stakey.low if key == "XL" else "XU"
                                    )
                                except:
                                    pass
                            else:
                                key = o.group(4)
                                name = o.group(5)
                                stakey = (
                                    mosek.stakey.low
                                    if key == "LL"
                                    else (
                                        mosek.stakey.upr
                                        if key == "UL"
                                        else mosek.stakey.bas
                                    )
                                )

                                try:
                                    skx[m.getvarnameindex(name)] = stakey
                                except:
                                    try:
                                        skc[m.getvarnameindex(name)] = stakey
                                    except:
                                        pass
                m.putskc(mosek.soltype.bas, skc)
                m.putskx(mosek.soltype.bas, skx)
            m.optimize()

            m.solutionsummary(mosek.streamtype.log)

            if basis_fn:
                if m.solutiondef(mosek.soltype.bas):
                    with open(basis_fn, "wt") as f:
                        f.write(f"NAME {basis_fn}\n")

                        skc = [
                            (0 if sk != mosek.stakey.bas else 1, i, sk)
                            for (i, sk) in enumerate(m.getskc(mosek.soltype.bas))
                        ]
                        skx = [
                            (0 if sk == mosek.stakey.bas else 1, j, sk)
                            for (j, sk) in enumerate(m.getskx(mosek.soltype.bas))
                        ]
                        skc.sort()
                        skc.reverse()
                        skx.sort()
                        skx.reverse()
                        numcon = m.getnumcon()
                        while skx and skc and skx[-1][0] == 0 and skc[-1][0] == 0:
                            (_, i, kc) = skc.pop()
                            (_, j, kx) = skx.pop()

                            namex = m.getvarname(j)
                            namec = m.getconname(i)

                            if kc in [mosek.stakey.low, mosek.stakey.fix]:
                                f.write(f" XL {namex} {namec}\n")
                            else:
                                f.write(f" XU {namex} {namec}\n")
                        while skc and skc[-1][0] == 0:
                            (_, i, kc) = skc.pop()
                            namec = m.getconname(i)
                            if kc in [mosek.stakey.low, mosek.stakey.fix]:
                                f.write(f" LL {namex}\n")
                            else:
                                f.write(f" UL {namex}\n")
                        while skx:
                            (_, j, kx) = skx.pop()
                            namex = m.getvarname(j)
                            if kx == mosek.stakey.bas:
                                f.write(f" BS {namex}\n")
                            elif kx in [mosek.stakey.low, mosek.stakey.fix]:
                                f.write(f" LL {namex}\n")
                            elif kx == mosek.stakey.upr:
                                f.write(f" UL {namex}\n")
                        f.write(f"ENDATA\n")

            soltype = None
            possible_soltypes = [
                mosek.soltype.bas,
                mosek.soltype.itr,
                mosek.soltype.itg,
            ]
            for possible_soltype in possible_soltypes:
                try:
                    if m.solutiondef(possible_soltype):
                        soltype = possible_soltype
                except mosek.Error:
                    pass

            condition = str(m.getsolsta(soltype))
            termination_condition = CONDITION_MAP.get(condition, condition)
            status = Status.from_termination_condition(termination_condition)
            status.legacy_status = condition

            def get_solver_solution() -> Solution:
                objective = m.getprimalobj(soltype)

                sol = m.getxx(soltype)
                sol = {m.getvarname(i): sol[i] for i in range(m.getnumvar())}
                sol = pd.Series(sol, dtype=float)
                sol = set_int_index(sol)

                try:
                    dual = m.gety(soltype)
                    dual = {m.getconname(i): dual[i] for i in range(m.getnumcon())}
                    dual = pd.Series(dual, dtype=float)
                    dual = set_int_index(dual)
                except (mosek.Error, AttributeError):
                    logger.warning("Dual values of MILP couldn't be parsed")
                    dual = pd.Series(dtype=float)

                return Solution(sol, dual, objective)

            solution = safe_get_solution(status, get_solver_solution)
            maybe_adjust_objective_sign(solution, model.objective.sense, io_api)

    return Result(status, solution)


def run_copt(
    model,
    io_api=None,
    problem_fn=None,
    solution_fn=None,
    log_fn=None,
    warmstart_fn=None,
    basis_fn=None,
    keep_files=False,
    env=None,
    **solver_options,
):
    """
    Solve a linear problem using the COPT solver.

    https://guide.coap.online/copt/en-doc/index.html

    For more information on solver options, see
    https://guide.coap.online/copt/en-doc/parameter.html
    """
    # conditions: https://guide.coap.online/copt/en-doc/constant.html#chapconst-solstatus
    CONDITION_MAP = {
        0: "unstarted",
        1: "optimal",
        2: "infeasible",
        3: "unbounded",
        4: "infeasible_or_unbounded",
        5: "numerical",
        6: "node_limit",
        7: "imprecise",
        8: "time_limit",
        9: "unfinished",
        10: "interrupted",
    }

    if io_api is not None and io_api not in ["lp", "mps"]:
        raise ValueError(
            "Keyword argument `io_api` has to be one of `lp`, `mps` or None"
        )

    problem_fn = model.to_file(problem_fn)

    problem_fn = maybe_convert_path(problem_fn)
    log_fn = maybe_convert_path(log_fn)
    warmstart_fn = maybe_convert_path(warmstart_fn)
    basis_fn = maybe_convert_path(basis_fn)

    if env is None:
        env = coptpy.Envr()

    m = env.createModel()

    m.read(str(problem_fn))

    if log_fn:
        m.setLogFile(log_fn)

    for k, v in solver_options.items():
        m.setParam(k, v)

    if warmstart_fn:
        m.readBasis(warmstart_fn)

    m.solve()

    if basis_fn and m.HasBasis:
        try:
            m.write(basis_fn)
        except coptpy.CoptError as err:
            logger.info("No model basis stored. Raised error: %s", err)

    condition = m.LpStatus if model.type in ["LP", "QP"] else m.MipStatus
    termination_condition = CONDITION_MAP.get(condition, condition)
    status = Status.from_termination_condition(termination_condition)
    status.legacy_status = condition

    def get_solver_solution() -> Solution:
        objective = m.LpObjval if model.type in ["LP", "QP"] else m.BestObj

        sol = pd.Series({v.name: v.x for v in m.getVars()}, dtype=float)
        sol = set_int_index(sol)

        try:
            dual = pd.Series({v.name: v.pi for v in m.getConstrs()}, dtype=float)
            dual = set_int_index(dual)
        except (coptpy.CoptError, AttributeError):
            logger.warning("Dual values of MILP couldn't be parsed")
            dual = pd.Series(dtype=float)

        return Solution(sol, dual, objective)

    solution = safe_get_solution(status, get_solver_solution)
    maybe_adjust_objective_sign(solution, model.objective.sense, io_api)

    env.close()

    return Result(status, solution, m)


def run_mindopt(
    model,
    io_api=None,
    problem_fn=None,
    solution_fn=None,
    log_fn=None,
    warmstart_fn=None,
    basis_fn=None,
    keep_files=False,
    env=None,
    **solver_options,
):
    """
    Solve a linear problem using the MindOpt solver.

    https://solver.damo.alibaba.com/doc/en/html/index.html

    For more information on solver options, see
    https://solver.damo.alibaba.com/doc/en/html/API2/param/index.html
    """
    CONDITION_MAP = {
        -1: "error",
        0: "unknown",
        1: "optimal",
        2: "infeasible",
        3: "unbounded",
        4: "infeasible_or_unbounded",
        5: "suboptimal",
    }

    if io_api is not None and io_api not in ["lp", "mps"]:
        raise ValueError(
            "Keyword argument `io_api` has to be one of `lp`, `mps` or None"
        )
    if (io_api == "lp" or str(problem_fn).endswith(".lp")) and model.type == "QP":
        raise ValueError(
            "MindOpt does not support QP problems in LP format. Use `io_api='mps'` instead."
        )

    problem_fn = model.to_file(problem_fn)

    problem_fn = maybe_convert_path(problem_fn)
    log_fn = "" if not log_fn else maybe_convert_path(log_fn)
    warmstart_fn = maybe_convert_path(warmstart_fn)
    basis_fn = maybe_convert_path(basis_fn)

    if env is None:
        env = mindoptpy.Env(log_fn)
    env.start()

    m = mindoptpy.read(problem_fn, env)

    for k, v in solver_options.items():
        m.setParam(k, v)

    if warmstart_fn:
        try:
            m.read(warmstart_fn)
        except mindoptpy.MindoptError as err:
            logger.info("Model basis could not be read. Raised error: %s", err)

    m.optimize()

    if basis_fn:
        try:
            m.write(basis_fn)
        except mindoptpy.MindoptError as err:
            logger.info("No model basis stored. Raised error: %s", err)

    condition = m.status
    termination_condition = CONDITION_MAP.get(condition, condition)
    status = Status.from_termination_condition(termination_condition)
    status.legacy_status = condition

    def get_solver_solution() -> Solution:
        objective = m.objval

        sol = pd.Series({v.varname: v.X for v in m.getVars()}, dtype=float)
        sol = set_int_index(sol)

        try:
            dual = pd.Series({c.constrname: c.DualSoln for c in m.getConstrs()})
            dual = set_int_index(dual)
        except (mindoptpy.MindoptError, AttributeError):
            logger.warning("Dual values of MILP couldn't be parsed")
            dual = pd.Series(dtype=float)

        return Solution(sol, dual, objective)

    solution = safe_get_solution(status, get_solver_solution)
    maybe_adjust_objective_sign(solution, model.objective.sense, io_api)

    env.dispose()

    return Result(status, solution, m)


def run_pips(
    model,
    io_api=None,
    problem_fn=None,
    solution_fn=None,
    log_fn=None,
    warmstart_fn=None,
    basis_fn=None,
    keep_files=False,
    env=None,
    **solver_options,
):
    """
    Solve a linear problem using the PIPS solver.
    """
    raise NotImplementedError("The PIPS++ solver interface is not yet implemented.")<|MERGE_RESOLUTION|>--- conflicted
+++ resolved
@@ -24,9 +24,6 @@
     TerminationCondition,
 )
 
-<<<<<<< HEAD
-QUADRATIC_SOLVERS = ["gurobi", "xpress", "cplex", "highs", "scip", "mosek"]
-=======
 QUADRATIC_SOLVERS = [
     "gurobi",
     "xpress",
@@ -37,7 +34,6 @@
     "copt",
     "mindopt",
 ]
->>>>>>> d860f517
 
 available_solvers = []
 
