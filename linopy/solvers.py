--- conflicted
+++ resolved
@@ -1071,12 +1071,7 @@
         def get_solver_solution() -> Solution:
             objective = m.ObjVal
 
-<<<<<<< HEAD
-            sol = pd.Series({v.VarName: v.x for v in m.getVars()}, dtype=float)  # type: ignore
-            sol = set_int_index(sol)
-=======
-            sol = pd.Series({v.VarName: v.x for v in m.getVars()}, dtype=float)
->>>>>>> 6a788ac3
+            sol = pd.Series({v.VarName: v.x for v in m.getVars()}, dtype=float) # type: ignore
 
             try:
                 dual = pd.Series(
