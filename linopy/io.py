--- conflicted
+++ resolved
@@ -119,13 +119,12 @@
 
 
 def objective_write_linear_terms(
-<<<<<<< HEAD
-    df: DataFrame, f: TextIOWrapper, batch: list[Any], batch_size: int, print_variable
-) -> list[str | Any]:
-=======
-    df: DataFrame, f: TextIOWrapper, batch: list[str], batch_size: int
+    df: DataFrame,
+    f: TextIOWrapper,
+    batch: list[str],
+    batch_size: int,
+    print_variable: bool,
 ) -> list[str]:
->>>>>>> 58a28b52
     """
     Write the linear terms of the objective to a file.
     """
@@ -470,11 +469,9 @@
         logger.info(f" Writing time: {round(time.time() - start, 2)}s")
 
 
-<<<<<<< HEAD
-def objective_write_linear_terms_polars(f, df, print_variable):
-=======
-def objective_write_linear_terms_polars(f: BufferedWriter, df: pl.DataFrame) -> None:
->>>>>>> 58a28b52
+def objective_write_linear_terms_polars(
+    f: BufferedWriter, df: pl.DataFrame, print_variable: bool
+) -> None:
     cols = [
         pl.when(pl.col("coeffs") >= 0).then(pl.lit("+")).otherwise(pl.lit("")),
         pl.col("coeffs").cast(pl.String),
@@ -486,11 +483,9 @@
     )
 
 
-<<<<<<< HEAD
-def objective_write_quadratic_terms_polars(f, df, print_variable):
-=======
-def objective_write_quadratic_terms_polars(f: BufferedWriter, df: pl.DataFrame) -> None:
->>>>>>> 58a28b52
+def objective_write_quadratic_terms_polars(
+    f: BufferedWriter, df: pl.DataFrame, print_variable: bool
+) -> None:
     cols = [
         pl.when(pl.col("coeffs") >= 0).then(pl.lit("+")).otherwise(pl.lit("")),
         pl.col("coeffs").mul(2).cast(pl.String),
@@ -506,13 +501,7 @@
     f.write(b"] / 2\n")
 
 
-<<<<<<< HEAD
 def objective_to_file_polars(m, f, progress=False, printers=None):
-=======
-def objective_to_file_polars(
-    m: Model, f: BufferedWriter, progress: bool = False
-) -> None:
->>>>>>> 58a28b52
     """
     Write out the objective of a model to a lp file.
     """
@@ -542,13 +531,13 @@
         objective_write_quadratic_terms_polars(f, quads, print_variable)
 
 
-<<<<<<< HEAD
-def bounds_to_file_polars(m, f, progress=False, slice_size=2_000_000, printers=None):
-=======
 def bounds_to_file_polars(
-    m: Model, f: BufferedWriter, progress: bool = False, slice_size: int = 2_000_000
+    m: Model,
+    f: BufferedWriter,
+    progress: bool = False,
+    slice_size: int = 2_000_000,
+    printers: callable | None = None,
 ) -> None:
->>>>>>> 58a28b52
     """
     Write out variables of a model to a lp file.
     """
@@ -588,13 +577,13 @@
             formatted.write_csv(f, **kwargs)
 
 
-<<<<<<< HEAD
-def binaries_to_file_polars(m, f, progress=False, slice_size=2_000_000, printers=None):
-=======
 def binaries_to_file_polars(
-    m: Model, f: BufferedWriter, progress: bool = False, slice_size: int = 2_000_000
+    m: Model,
+    f: BufferedWriter,
+    progress: bool = False,
+    slice_size: int = 2_000_000,
+    printers: callable | None = None,
 ) -> None:
->>>>>>> 58a28b52
     """
     Write out binaries of a model to a lp file.
     """
@@ -629,17 +618,13 @@
 
 
 def integers_to_file_polars(
-<<<<<<< HEAD
-    m, f, progress=False, integer_label="general", slice_size=2_000_000, printers=None
-):
-=======
     m: Model,
     f: BufferedWriter,
     progress: bool = False,
     integer_label: str = "general",
     slice_size: int = 2_000_000,
+    printers: callable | None = None,
 ) -> None:
->>>>>>> 58a28b52
     """
     Write out integers of a model to a lp file.
     """
@@ -674,17 +659,13 @@
 
 
 def constraints_to_file_polars(
-<<<<<<< HEAD
-    m, f, progress=False, lazy=False, slice_size=2_000_000, printers=None
-):
-=======
     m: Model,
     f: BufferedWriter,
     progress: bool = False,
     lazy: bool = False,
     slice_size: int = 2_000_000,
+    printers: callable | None = None,
 ) -> None:
->>>>>>> 58a28b52
     if not len(m.constraints):
         return
 
@@ -743,22 +724,13 @@
 
 
 def to_lp_file_polars(
-<<<<<<< HEAD
-    m,
-    fn,
-    integer_label="general",
-    slice_size=2_000_000,
-    progress: bool = True,
-    printers=None,
-):
-=======
     m: Model,
     fn: Path,
     integer_label: str = "general",
     slice_size: int = 2_000_000,
     progress: bool = True,
+    printers: callable | None = None,
 ) -> None:
->>>>>>> 58a28b52
     with open(fn, mode="wb") as f:
         start = time.time()
 
