--- conflicted
+++ resolved
@@ -135,7 +135,6 @@
     assert list(da.coords[target_dim].values) == target_index
 
 
-<<<<<<< HEAD
 def test_as_dataarray_with_datarray_force_broadcast() -> None:
     base = xr.DataArray(np.ones((3, 2)), [("x", ["a", "b", "c"]), ("y", ["M", "N"])])
     x_only = base.sum("y")
@@ -145,7 +144,8 @@
 
     da_no_force = as_dataarray(arr=x_only, coords=base.coords, force_broadcast=False)
     assert da_no_force.coords.to_dataset().equals(x_only.coords.to_dataset())
-=======
+
+
 def test_as_dataarray_with_pl_series_dims_default() -> None:
     target_dim = "dim_0"
     target_index = [0, 1, 2]
@@ -154,7 +154,6 @@
     assert isinstance(da, DataArray)
     assert da.dims == (target_dim,)
     assert list(da.coords[target_dim].values) == target_index
->>>>>>> 5b51340e
 
 
 def test_as_dataarray_dataframe_dims_default() -> None:
