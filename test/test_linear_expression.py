#!/usr/bin/env python3
"""
Created on Wed Mar 17 17:06:36 2021.

@author: fabian
"""

from __future__ import annotations

from datetime import datetime

import numpy as np
import pandas as pd
import polars as pl
import pytest
import xarray as xr
from pytz import UTC
from xarray.testing import assert_equal

from linopy import LinearExpression, Model, QuadraticExpression, Variable, merge
from linopy.common import TimezoneAlignError
from linopy.constants import HELPER_DIMS, TERM_DIM
from linopy.expressions import ScalarLinearExpression
from linopy.testing import assert_linequal, assert_quadequal
from linopy.variables import ScalarVariable


@pytest.fixture
def m() -> Model:
    m = Model()

    m.add_variables(pd.Series([0, 0]), 1, name="x")
    m.add_variables(4, pd.Series([8, 10]), name="y")
    m.add_variables(0, pd.DataFrame([[1, 2], [3, 4], [5, 6]]).T, name="z")
    m.add_variables(coords=[pd.RangeIndex(20, name="dim_2")], name="v")

    idx = pd.MultiIndex.from_product([[1, 2], ["a", "b"]], names=("level1", "level2"))
    idx.name = "dim_3"
    m.add_variables(coords=[idx], name="u")
    return m


@pytest.fixture
def x(m: Model) -> Variable:
    return m.variables["x"]


@pytest.fixture
def y(m: Model) -> Variable:
    return m.variables["y"]


@pytest.fixture
def z(m: Model) -> Variable:
    return m.variables["z"]


@pytest.fixture
def v(m: Model) -> Variable:
    return m.variables["v"]


@pytest.fixture
def u(m: Model) -> Variable:
    return m.variables["u"]


def test_empty_linexpr(m: Model) -> None:
    LinearExpression(None, m)


def test_linexpr_with_wrong_data(m: Model) -> None:
    with pytest.raises(ValueError):
        LinearExpression(xr.Dataset({"a": [1]}), m)

    coeffs = xr.DataArray([1, 2], dims=["a"])
    vars = xr.DataArray([1, 2], dims=["a"])
    data = xr.Dataset({"coeffs": coeffs, "vars": vars})
    with pytest.raises(ValueError):
        LinearExpression(data, m)

    # with model as None
    coeffs = xr.DataArray(np.array([1, 2]), dims=[TERM_DIM])
    vars = xr.DataArray(np.array([1, 2]), dims=[TERM_DIM])
    data = xr.Dataset({"coeffs": coeffs, "vars": vars})
    with pytest.raises(ValueError):
        LinearExpression(data, None)  # type: ignore


def test_linexpr_with_helper_dims_as_coords(m: Model) -> None:
    coords = [pd.Index([0], name="a"), pd.Index([1, 2], name=TERM_DIM)]
    coeffs = xr.DataArray(np.array([[1, 2]]), coords=coords)
    vars = xr.DataArray(np.array([[1, 2]]), coords=coords)

    data = xr.Dataset({"coeffs": coeffs, "vars": vars})
    assert set(HELPER_DIMS).intersection(set(data.coords))

    expr = LinearExpression(data, m)
    assert not set(HELPER_DIMS).intersection(set(expr.data.coords))


def test_linexpr_with_data_without_coords(m: Model) -> None:
    lhs = 1 * m["x"]
    vars = xr.DataArray(lhs.vars.values, dims=["dim_0", TERM_DIM])
    coeffs = xr.DataArray(lhs.coeffs.values, dims=["dim_0", TERM_DIM])
    data = xr.Dataset({"vars": vars, "coeffs": coeffs})
    expr = LinearExpression(data, m)
    assert_linequal(expr, lhs)


def test_linexpr_from_constant_dataarray(m: Model) -> None:
    const = xr.DataArray([1, 2], dims=["dim_0"])
    expr = LinearExpression(const, m)
    assert (expr.const == const).all()
    assert expr.nterm == 0


def test_linexpr_from_constant_pl_series(m: Model) -> None:
    const = pl.Series([1, 2])
    expr = LinearExpression(const, m)
    assert (expr.const == const.to_numpy()).all()
    assert expr.nterm == 0


def test_linexpr_from_constant_pandas_series(m: Model) -> None:
    const = pd.Series([1, 2], index=pd.RangeIndex(2, name="dim_0"))
    expr = LinearExpression(const, m)
    assert (expr.const == const).all()
    assert expr.nterm == 0


def test_linexpr_from_constant_pandas_dataframe(m: Model) -> None:
    const = pd.DataFrame([[1, 2], [3, 4]], columns=["a", "b"])
    expr = LinearExpression(const, m)
    assert (expr.const == const).all()
    assert expr.nterm == 0


def test_linexpr_from_constant_numpy_array(m: Model) -> None:
    const = np.array([1, 2])
    expr = LinearExpression(const, m)
    assert (expr.const == const).all()
    assert expr.nterm == 0


def test_linexpr_from_constant_scalar(m: Model) -> None:
    const = 1
    expr = LinearExpression(const, m)
    assert (expr.const == const).all()
    assert expr.nterm == 0


def test_repr(m: Model) -> None:
    expr = m.linexpr((10, "x"), (1, "y"))
    expr.__repr__()


def test_fill_value() -> None:
    isinstance(LinearExpression._fill_value, dict)


def test_linexpr_with_scalars(m: Model) -> None:
    expr = m.linexpr((10, "x"), (1, "y"))
    target = xr.DataArray(
        [[10, 1], [10, 1]], coords={"dim_0": [0, 1]}, dims=["dim_0", TERM_DIM]
    )
    assert_equal(expr.coeffs, target)


def test_linexpr_with_variables_and_constants(
    m: Model, x: Variable, y: Variable
) -> None:
    expr = m.linexpr((10, x), (1, y), 2)
    assert (expr.const == 2).all()


def test_linexpr_with_series(m: Model, v: Variable) -> None:
    lhs = pd.Series(np.arange(20)), v
    expr = m.linexpr(lhs)
    isinstance(expr, LinearExpression)


def test_linexpr_with_dataframe(m: Model, z: Variable) -> None:
    lhs = pd.DataFrame(z.labels), z
    expr = m.linexpr(lhs)
    isinstance(expr, LinearExpression)


def test_linexpr_duplicated_index(m: Model) -> None:
    expr = m.linexpr((10, "x"), (-1, "x"))
    assert (expr.data._term == [0, 1]).all()


def test_linear_expression_with_multiplication(x: Variable) -> None:
    expr = 1 * x
    assert isinstance(expr, LinearExpression)
    assert expr.nterm == 1
    assert len(expr.vars.dim_0) == x.shape[0]

    expr = x * 1
    assert isinstance(expr, LinearExpression)

    expr2 = x.mul(1)
    assert_linequal(expr, expr2)

    expr3 = expr.mul(1)
    assert_linequal(expr, expr3)

    expr = x / 1
    assert isinstance(expr, LinearExpression)

    expr = x / 1.0
    assert isinstance(expr, LinearExpression)

    expr2 = x.div(1)
    assert_linequal(expr, expr2)

    expr3 = expr.div(1)
    assert_linequal(expr, expr3)

    expr = np.array([1, 2]) * x
    assert isinstance(expr, LinearExpression)

    expr = np.array(1) * x
    assert isinstance(expr, LinearExpression)

    expr = xr.DataArray(np.array([[1, 2], [2, 3]])) * x
    assert isinstance(expr, LinearExpression)

    expr = pd.Series([1, 2], index=pd.RangeIndex(2, name="dim_0")) * x
    assert isinstance(expr, LinearExpression)

    quad = x * x
    assert isinstance(quad, QuadraticExpression)

    with pytest.raises(TypeError):
        quad * quad

    expr = x * 1
    assert isinstance(expr, LinearExpression)
    assert expr.__mul__(object()) is NotImplemented
    assert expr.__rmul__(object()) is NotImplemented


def test_linear_expression_with_addition(m: Model, x: Variable, y: Variable) -> None:
    expr = 10 * x + y
    assert isinstance(expr, LinearExpression)
    assert_linequal(expr, m.linexpr((10, "x"), (1, "y")))

    expr = x + 8 * y
    assert isinstance(expr, LinearExpression)
    assert_linequal(expr, m.linexpr((1, "x"), (8, "y")))

    expr = x + y
    assert isinstance(expr, LinearExpression)
    assert_linequal(expr, m.linexpr((1, "x"), (1, "y")))

    expr2 = x.add(y)
    assert_linequal(expr, expr2)

    expr3 = (x * 1).add(y)
    assert_linequal(expr, expr3)

    expr3 = x + (x * x)
    assert isinstance(expr3, QuadraticExpression)


def test_linear_expression_with_raddition(m: Model, x: Variable) -> None:
    expr = x * 1.0
    expr_2: LinearExpression = 10.0 + expr
    assert isinstance(expr, LinearExpression)
    expr_3: LinearExpression = expr + 10.0
    assert_linequal(expr_2, expr_3)


def test_linear_expression_with_subtraction(m: Model, x: Variable, y: Variable) -> None:
    expr = x - y
    assert isinstance(expr, LinearExpression)
    assert_linequal(expr, m.linexpr((1, "x"), (-1, "y")))

    expr2 = x.sub(y)
    assert_linequal(expr, expr2)

    expr3: LinearExpression = x * 1
    expr4 = expr3.sub(y)
    assert_linequal(expr, expr4)

    expr = -x - 8 * y
    assert isinstance(expr, LinearExpression)
    assert_linequal(expr, m.linexpr((-1, "x"), (-8, "y")))


def test_linear_expression_rsubtraction(x: Variable, y: Variable) -> None:
    expr = x * 1.0
    expr_2: LinearExpression = 10.0 - expr
    assert isinstance(expr_2, LinearExpression)
    expr_3: LinearExpression = (expr - 10.0) * -1
    assert_linequal(expr_2, expr_3)
    assert expr.__rsub__(object()) is NotImplemented


def test_linear_expression_with_constant(m: Model, x: Variable, y: Variable) -> None:
    expr = x + 1
    assert isinstance(expr, LinearExpression)
    assert (expr.const == 1).all()

    expr = -x - 8 * y - 10
    assert isinstance(expr, LinearExpression)
    assert (expr.const == -10).all()
    assert expr.nterm == 2


def test_linear_expression_with_constant_multiplication(
    m: Model, x: Variable, y: Variable
) -> None:
    expr = x + 1

    obs = expr * 10
    assert isinstance(obs, LinearExpression)
    assert (obs.const == 10).all()

    obs = expr * pd.Series([1, 2, 3], index=pd.RangeIndex(3, name="new_dim"))
    assert isinstance(obs, LinearExpression)
    assert obs.shape == (2, 3, 1)


def test_linear_expression_multi_indexed(u: Variable) -> None:
    expr = 3 * u + 1 * u
    assert isinstance(expr, LinearExpression)


def test_linear_expression_with_errors(m: Model, x: Variable) -> None:
    with pytest.raises(TypeError):
        x / x

    with pytest.raises(TypeError):
        x / (1 * x)

    with pytest.raises(TypeError):
        m.linexpr((10, x.labels), (1, "y"))

    with pytest.raises(TypeError):
        m.linexpr(a=2)  # type: ignore


def test_linear_expression_from_rule(m: Model, x: Variable, y: Variable) -> None:
    def bound(m: Model, i: int) -> ScalarLinearExpression:
        return (
            (i - 1) * x.at[i - 1] + y.at[i] + 1 * x.at[i]
            if i == 1
            else i * x.at[i] - y.at[i]
        )

    expr = LinearExpression.from_rule(m, bound, x.coords)
    assert isinstance(expr, LinearExpression)
    assert expr.nterm == 3
    repr(expr)  # test repr


def test_linear_expression_from_rule_with_return_none(
    m: Model, x: Variable, y: Variable
) -> None:
    # with return type None
    def bound(m: Model, i: int) -> ScalarLinearExpression | None:
        if i == 1:
            return (i - 1) * x.at[i - 1] + y.at[i]
        return None

    expr = LinearExpression.from_rule(m, bound, x.coords)
    assert isinstance(expr, LinearExpression)
    assert (expr.vars[0] == -1).all()
    assert (expr.vars[1] != -1).all()
    assert expr.coeffs[0].isnull().all()
    assert expr.coeffs[1].notnull().all()
    repr(expr)  # test repr


def test_linear_expression_addition(x: Variable, y: Variable, z: Variable) -> None:
    expr = 10 * x + y
    other = 2 * y + z
    res = expr + other

    assert res.nterm == expr.nterm + other.nterm
    assert (res.coords["dim_0"] == expr.coords["dim_0"]).all()
    assert (res.coords["dim_1"] == other.coords["dim_1"]).all()
    assert res.data.notnull().all().to_array().all()

    res2 = expr.add(other)
    assert_linequal(res, res2)

    assert isinstance(x - expr, LinearExpression)
    assert isinstance(x + expr, LinearExpression)


def test_linear_expression_addition_with_constant(
    x: Variable, y: Variable, z: Variable
) -> None:
    expr = 10 * x + y + 10
    assert (expr.const == 10).all()

    expr = 10 * x + y + np.array([2, 3])
    assert list(expr.const) == [2, 3]

    expr = 10 * x + y + pd.Series([2, 3])
    assert list(expr.const) == [2, 3]


def test_linear_expression_subtraction(x: Variable, y: Variable, z: Variable) -> None:
    expr = 10 * x + y - 10
    assert (expr.const == -10).all()

    expr = 10 * x + y - np.array([2, 3])
    assert list(expr.const) == [-2, -3]

    expr = 10 * x + y - pd.Series([2, 3])
    assert list(expr.const) == [-2, -3]


def test_linear_expression_substraction(
    x: Variable, y: Variable, z: Variable, v: Variable
) -> None:
    expr = 10 * x + y
    other = 2 * y - z
    res = expr - other

    assert res.nterm == expr.nterm + other.nterm
    assert (res.coords["dim_0"] == expr.coords["dim_0"]).all()
    assert (res.coords["dim_1"] == other.coords["dim_1"]).all()
    assert res.data.notnull().all().to_array().all()


def test_linear_expression_sum(
    x: Variable, y: Variable, z: Variable, v: Variable
) -> None:
    expr = 10 * x + y + z
    res = expr.sum("dim_0")

    assert res.size == expr.size
    assert res.nterm == expr.nterm * len(expr.data.dim_0)

    res = expr.sum()
    assert res.size == expr.size
    assert res.nterm == expr.size
    assert res.data.notnull().all().to_array().all()

    assert_linequal(expr.sum(["dim_0", TERM_DIM]), expr.sum("dim_0"))

    # test special case otherride coords
    expr = v.loc[:9] + v.loc[10:]
    assert expr.nterm == 2
    assert len(expr.coords["dim_2"]) == 10


def test_linear_expression_sum_with_const(
    x: Variable, y: Variable, z: Variable, v: Variable
) -> None:
    expr = 10 * x + y + z + 10
    res = expr.sum("dim_0")

    assert res.size == expr.size
    assert res.nterm == expr.nterm * len(expr.data.dim_0)
    assert (res.const == 20).all()

    res = expr.sum()
    assert res.size == expr.size
    assert res.nterm == expr.size
    assert res.data.notnull().all().to_array().all()
    assert (res.const == 60).item()

    assert_linequal(expr.sum(["dim_0", TERM_DIM]), expr.sum("dim_0"))

    # test special case otherride coords
    expr = v.loc[:9] + v.loc[10:]
    assert expr.nterm == 2
    assert len(expr.coords["dim_2"]) == 10


def test_linear_expression_sum_drop_zeros(z: Variable) -> None:
    coeff = xr.zeros_like(z.labels)
    coeff[1, 0] = 3
    coeff[0, 2] = 5
    expr = coeff * z

    res = expr.sum("dim_0", drop_zeros=True)
    assert res.nterm == 1

    res = expr.sum("dim_1", drop_zeros=True)
    assert res.nterm == 1

    coeff[1, 2] = 4
    expr.data["coeffs"] = coeff
    res = expr.sum()

    res = expr.sum("dim_0", drop_zeros=True)
    assert res.nterm == 2

    res = expr.sum("dim_1", drop_zeros=True)
    assert res.nterm == 2


def test_linear_expression_sum_warn_using_dims(z: Variable) -> None:
    with pytest.warns(DeprecationWarning):
        (1 * z).sum(dims="dim_0")


def test_linear_expression_sum_warn_unknown_kwargs(z: Variable) -> None:
    with pytest.raises(ValueError):
        (1 * z).sum(unknown_kwarg="dim_0")


def test_linear_expression_power(x: Variable) -> None:
    expr: LinearExpression = x * 1.0
    qd_expr = expr**2
    assert isinstance(qd_expr, QuadraticExpression)

    qd_expr2 = expr.pow(2)
    assert_quadequal(qd_expr, qd_expr2)

    with pytest.raises(ValueError):
        expr**3


def test_linear_expression_multiplication(
    x: Variable, y: Variable, z: Variable
) -> None:
    expr = 10 * x + y + z
    mexpr = expr * 10
    assert (mexpr.coeffs.sel(dim_1=0, dim_0=0, _term=0) == 100).item()

    mexpr = 10 * expr
    assert (mexpr.coeffs.sel(dim_1=0, dim_0=0, _term=0) == 100).item()

    mexpr = expr / 100
    assert (mexpr.coeffs.sel(dim_1=0, dim_0=0, _term=0) == 1 / 10).item()

    mexpr = expr / 100.0
    assert (mexpr.coeffs.sel(dim_1=0, dim_0=0, _term=0) == 1 / 10).item()


def test_matmul_variable_and_const(x: Variable, y: Variable) -> None:
    const = np.array([1, 2])
    expr = x @ const
    assert expr.nterm == 2
    assert_linequal(expr, (x * const).sum())

    assert_linequal(x @ const, (x * const).sum())

    assert_linequal(x.dot(const), x @ const)


def test_matmul_expr_and_const(x: Variable, y: Variable) -> None:
    expr = 10 * x + y
    const = np.array([1, 2])
    res = expr @ const
    target = (10 * x) @ const + y @ const
    assert res.nterm == 4
    assert_linequal(res, target)

    assert_linequal(expr.dot(const), target)


def test_matmul_wrong_input(x: Variable, y: Variable, z: Variable) -> None:
    expr = 10 * x + y + z
    with pytest.raises(TypeError):
        expr @ expr


def test_linear_expression_multiplication_invalid(
    x: Variable, y: Variable, z: Variable
) -> None:
    expr = 10 * x + y + z

    with pytest.raises(TypeError):
        expr = 10 * x + y + z
        expr * expr

    with pytest.raises(TypeError):
        expr = 10 * x + y + z
        expr / x


def test_expression_inherited_properties(x: Variable, y: Variable) -> None:
    expr = 10 * x + y
    assert isinstance(expr.attrs, dict)
    assert isinstance(expr.coords, xr.Coordinates)
    assert isinstance(expr.indexes, xr.core.indexes.Indexes)
    assert isinstance(expr.sizes, xr.core.utils.Frozen)


def test_linear_expression_getitem_single(x: Variable, y: Variable) -> None:
    expr = 10 * x + y + 3
    sel = expr[0]
    assert isinstance(sel, LinearExpression)
    assert sel.nterm == 2
    # one expression with two terms (constant is not counted)
    assert sel.size == 2


def test_linear_expression_getitem_slice(x: Variable, y: Variable) -> None:
    expr = 10 * x + y + 3
    sel = expr[:1]

    assert isinstance(sel, LinearExpression)
    assert sel.nterm == 2
    # one expression with two terms (constant is not counted)
    assert sel.size == 2


def test_linear_expression_getitem_list(x: Variable, y: Variable, z: Variable) -> None:
    expr = 10 * x + z + 10
    sel = expr[:, [0, 2]]
    assert isinstance(sel, LinearExpression)
    assert sel.nterm == 2
    # four expressions with two terms (constant is not counted)
    assert sel.size == 8


def test_linear_expression_loc(x: Variable, y: Variable) -> None:
    expr = x + y
    assert expr.loc[0].size < expr.loc[:5].size


def test_linear_expression_empty(v: Variable) -> None:
    expr = 7 * v
    assert not expr.empty
    assert expr.loc[[]].empty

    with pytest.warns(DeprecationWarning, match="use `.empty` property instead"):
        assert expr.loc[[]].empty()


def test_linear_expression_isnull(v: Variable) -> None:
    expr = np.arange(20) * v
    filter = (expr.coeffs >= 10).any(TERM_DIM)
    expr = expr.where(filter)
    assert expr.isnull().sum() == 10


def test_linear_expression_flat(v: Variable) -> None:
    coeff = np.arange(1, 21)  # use non-zero coefficients
    expr = coeff * v
    df = expr.flat
    assert isinstance(df, pd.DataFrame)
    assert (df.coeffs == coeff).all()


def test_iterate_slices(x: Variable, y: Variable) -> None:
    expr = x + 10 * y
    for s in expr.iterate_slices(slice_size=2):
        assert isinstance(s, LinearExpression)
        assert s.nterm == expr.nterm
        assert s.coord_dims == expr.coord_dims


def test_linear_expression_to_polars(v: Variable) -> None:
    coeff = np.arange(1, 21)  # use non-zero coefficients
    expr = coeff * v
    df = expr.to_polars()
    assert isinstance(df, pl.DataFrame)
    assert (df["coeffs"].to_numpy() == coeff).all()


def test_linear_expression_where(v: Variable) -> None:
    expr = np.arange(20) * v
    filter = (expr.coeffs >= 10).any(TERM_DIM)
    expr = expr.where(filter)
    assert isinstance(expr, LinearExpression)
    assert expr.nterm == 1

    expr = np.arange(20) * v
    expr = expr.where(filter, drop=True).sum()
    assert isinstance(expr, LinearExpression)
    assert expr.nterm == 10


def test_linear_expression_where_with_const(v: Variable) -> None:
    expr = np.arange(20) * v + 10
    filter = (expr.coeffs >= 10).any(TERM_DIM)
    expr = expr.where(filter)
    assert isinstance(expr, LinearExpression)
    assert expr.nterm == 1
    assert expr.const[:10].isnull().all()
    assert (expr.const[10:] == 10).all()

    expr = np.arange(20) * v + 10
    expr = expr.where(filter, drop=True).sum()
    assert isinstance(expr, LinearExpression)
    assert expr.nterm == 10
    assert expr.const == 100


def test_linear_expression_where_scalar_fill_value(v: Variable) -> None:
    expr = np.arange(20) * v + 10
    filter = (expr.coeffs >= 10).any(TERM_DIM)
    expr = expr.where(filter, 200)
    assert isinstance(expr, LinearExpression)
    assert expr.nterm == 1
    assert (expr.const[:10] == 200).all()
    assert (expr.const[10:] == 10).all()


def test_linear_expression_where_array_fill_value(v: Variable) -> None:
    expr = np.arange(20) * v + 10
    filter = (expr.coeffs >= 10).any(TERM_DIM)
    other = expr.coeffs
    expr = expr.where(filter, other)
    assert isinstance(expr, LinearExpression)
    assert expr.nterm == 1
    assert (expr.const[:10] == other[:10]).all()
    assert (expr.const[10:] == 10).all()


def test_linear_expression_where_expr_fill_value(v: Variable) -> None:
    expr = np.arange(20) * v + 10
    expr2 = np.arange(20) * v + 5
    filter = (expr.coeffs >= 10).any(TERM_DIM)
    res = expr.where(filter, expr2)
    assert isinstance(res, LinearExpression)
    assert res.nterm == 1
    assert (res.const[:10] == expr2.const[:10]).all()
    assert (res.const[10:] == 10).all()


def test_where_with_helper_dim_false(v: Variable) -> None:
    expr = np.arange(20) * v
    with pytest.raises(ValueError):
        filter = expr.coeffs >= 10
        expr.where(filter)


def test_linear_expression_shift(v: Variable) -> None:
    shifted = v.to_linexpr().shift(dim_2=2)
    assert shifted.nterm == 1
    assert shifted.coeffs.loc[:1].isnull().all()
    assert (shifted.vars.loc[:1] == -1).all()


def test_linear_expression_swap_dims(v: Variable) -> None:
    expr = v.to_linexpr()
    expr = expr.assign_coords({"second": ("dim_2", expr.indexes["dim_2"] + 100)})
    expr = expr.swap_dims({"dim_2": "second"})
    assert isinstance(expr, LinearExpression)
    assert expr.coord_dims == ("second",)


def test_linear_expression_set_index(v: Variable) -> None:
    expr = v.to_linexpr()
    expr = expr.assign_coords({"second": ("dim_2", expr.indexes["dim_2"] + 100)})
    expr = expr.set_index({"multi": ["dim_2", "second"]})
    assert isinstance(expr, LinearExpression)
    assert expr.coord_dims == ("multi",)
    assert isinstance(expr.indexes["multi"], pd.MultiIndex)


def test_linear_expression_fillna(v: Variable) -> None:
    expr = np.arange(20) * v + 10
    assert expr.const.sum() == 200

    filter = (expr.coeffs >= 10).any(TERM_DIM)
    filtered = expr.where(filter)
    assert isinstance(filtered, LinearExpression)
    assert filtered.const.sum() == 100

    filled = filtered.fillna(10)
    assert isinstance(filled, LinearExpression)
    assert filled.const.sum() == 200
    assert filled.coeffs.isnull().sum() == 10


def test_variable_expand_dims(v: Variable) -> None:
    result = v.to_linexpr().expand_dims("new_dim")
    assert isinstance(result, LinearExpression)
    assert result.coord_dims == ("dim_2", "new_dim")


def test_variable_stack(v: Variable) -> None:
    result = v.to_linexpr().expand_dims("new_dim").stack(new=("new_dim", "dim_2"))
    assert isinstance(result, LinearExpression)
    assert result.coord_dims == ("new",)


def test_linear_expression_unstack(v: Variable) -> None:
    result = v.to_linexpr().expand_dims("new_dim").stack(new=("new_dim", "dim_2"))
    result = result.unstack("new")
    assert isinstance(result, LinearExpression)
    assert result.coord_dims == ("new_dim", "dim_2")


def test_linear_expression_diff(v: Variable) -> None:
    diff = v.to_linexpr().diff("dim_2")
    assert diff.nterm == 2


@pytest.mark.parametrize("use_fallback", [True, False])
def test_linear_expression_groupby(v: Variable, use_fallback: bool) -> None:
    expr = 1 * v
    dim = v.dims[0]
    groups = xr.DataArray([1] * 10 + [2] * 10, coords=v.coords, name=dim)
    grouped = expr.groupby(groups).sum(use_fallback=use_fallback)
    assert dim in grouped.dims
    assert (grouped.data[dim] == [1, 2]).all()
    assert grouped.nterm == 10


@pytest.mark.parametrize("use_fallback", [True, False])
def test_linear_expression_groupby_on_same_name_as_target_dim(
    v: Variable, use_fallback: bool
) -> None:
    expr = 1 * v
    groups = xr.DataArray([1] * 10 + [2] * 10, coords=v.coords)
    grouped = expr.groupby(groups).sum(use_fallback=use_fallback)
    assert "group" in grouped.dims
    assert (grouped.data.group == [1, 2]).all()
    assert grouped.nterm == 10


@pytest.mark.parametrize("use_fallback", [True])
def test_linear_expression_groupby_ndim(z: Variable, use_fallback: bool) -> None:
    # TODO: implement fallback for n-dim groupby, see https://github.com/PyPSA/linopy/issues/299
    expr = 1 * z
    groups = xr.DataArray([[1, 1, 2], [1, 3, 3]], coords=z.coords)
    grouped = expr.groupby(groups).sum(use_fallback=use_fallback)
    assert "group" in grouped.dims
    # there are three groups, 1, 2 and 3, the largest group has 3 elements
    assert (grouped.data.group == [1, 2, 3]).all()
    assert grouped.nterm == 3


@pytest.mark.parametrize("use_fallback", [True, False])
def test_linear_expression_groupby_with_name(v: Variable, use_fallback: bool) -> None:
    expr = 1 * v
    groups = xr.DataArray([1] * 10 + [2] * 10, coords=v.coords, name="my_group")
    grouped = expr.groupby(groups).sum(use_fallback=use_fallback)
    assert "my_group" in grouped.dims
    assert (grouped.data.my_group == [1, 2]).all()
    assert grouped.nterm == 10


@pytest.mark.parametrize("use_fallback", [True, False])
def test_linear_expression_groupby_with_series(v: Variable, use_fallback: bool) -> None:
    expr = 1 * v
    groups = pd.Series([1] * 10 + [2] * 10, index=v.indexes["dim_2"])
    grouped = expr.groupby(groups).sum(use_fallback=use_fallback)
    assert "group" in grouped.dims
    assert (grouped.data.group == [1, 2]).all()
    assert grouped.nterm == 10


@pytest.mark.parametrize("use_fallback", [True, False])
def test_linear_expression_groupby_series_with_name(
    v: Variable, use_fallback: bool
) -> None:
    expr = 1 * v
    groups = pd.Series([1] * 10 + [2] * 10, index=v.indexes[v.dims[0]], name="my_group")
    grouped = expr.groupby(groups).sum(use_fallback=use_fallback)
    assert "my_group" in grouped.dims
    assert (grouped.data.my_group == [1, 2]).all()
    assert grouped.nterm == 10


@pytest.mark.parametrize("use_fallback", [True, False])
def test_linear_expression_groupby_with_series_with_same_group_name(
    v: Variable, use_fallback: bool
) -> None:
    """
    Test that the group by works with a series whose name is the same as
    the dimension to group.
    """
    expr = 1 * v
    groups = pd.Series([1] * 10 + [2] * 10, index=v.indexes["dim_2"])
    groups.name = "dim_2"
    grouped = expr.groupby(groups).sum(use_fallback=use_fallback)
    assert "dim_2" in grouped.dims
    assert (grouped.data.dim_2 == [1, 2]).all()
    assert grouped.nterm == 10


@pytest.mark.parametrize("use_fallback", [True, False])
def test_linear_expression_groupby_with_series_on_multiindex(
    u: Variable, use_fallback: bool
) -> None:
    expr = 1 * u
    len_grouped_dim = len(u.data["dim_3"])
    groups = pd.Series([1] * len_grouped_dim, index=u.indexes["dim_3"])
    grouped = expr.groupby(groups).sum(use_fallback=use_fallback)
    assert "group" in grouped.dims
    assert (grouped.data.group == [1]).all()
    assert grouped.nterm == len_grouped_dim


@pytest.mark.parametrize("use_fallback", [True, False])
def test_linear_expression_groupby_with_dataframe(
    v: Variable, use_fallback: bool
) -> None:
    expr = 1 * v
    groups = pd.DataFrame(
        {"a": [1] * 10 + [2] * 10, "b": list(range(4)) * 5}, index=v.indexes["dim_2"]
    )
    if use_fallback:
        with pytest.raises(ValueError):
            expr.groupby(groups).sum(use_fallback=use_fallback)
        return

    grouped = expr.groupby(groups).sum(use_fallback=use_fallback)
    index = pd.MultiIndex.from_frame(groups)
    assert "group" in grouped.dims
    assert set(grouped.data.group.values) == set(index.values)
    assert grouped.nterm == 3


@pytest.mark.parametrize("use_fallback", [True, False])
def test_linear_expression_groupby_with_dataframe_with_same_group_name(
    v: Variable, use_fallback: bool
) -> None:
    """
    Test that the group by works with a dataframe whose column name is the same as
    the dimension to group.
    """
    expr = 1 * v
    groups = pd.DataFrame(
        {"dim_2": [1] * 10 + [2] * 10, "b": list(range(4)) * 5},
        index=v.indexes["dim_2"],
    )
    if use_fallback:
        with pytest.raises(ValueError):
            expr.groupby(groups).sum(use_fallback=use_fallback)
        return

    grouped = expr.groupby(groups).sum(use_fallback=use_fallback)
    index = pd.MultiIndex.from_frame(groups)
    assert "group" in grouped.dims
    assert set(grouped.data.group.values) == set(index.values)
    assert grouped.nterm == 3


@pytest.mark.parametrize("use_fallback", [True, False])
def test_linear_expression_groupby_with_dataframe_on_multiindex(
    u: Variable, use_fallback: bool
) -> None:
    expr = 1 * u
    len_grouped_dim = len(u.data["dim_3"])
    groups = pd.DataFrame({"a": [1] * len_grouped_dim}, index=u.indexes["dim_3"])

    if use_fallback:
        with pytest.raises(ValueError):
            expr.groupby(groups).sum(use_fallback=use_fallback)
        return
    grouped = expr.groupby(groups).sum(use_fallback=use_fallback)
    assert "group" in grouped.dims
    assert isinstance(grouped.indexes["group"], pd.MultiIndex)
    assert grouped.nterm == len_grouped_dim


@pytest.mark.parametrize("use_fallback", [True, False])
def test_linear_expression_groupby_with_dataarray(
    v: Variable, use_fallback: bool
) -> None:
    expr = 1 * v
    df = pd.DataFrame(
        {"a": [1] * 10 + [2] * 10, "b": list(range(4)) * 5}, index=v.indexes["dim_2"]
    )
    groups = xr.DataArray(df)

    # this should not be the case, see https://github.com/PyPSA/linopy/issues/351
    if use_fallback:
        with pytest.raises((KeyError, IndexError)):
            expr.groupby(groups).sum(use_fallback=use_fallback)
        return

    grouped = expr.groupby(groups).sum(use_fallback=use_fallback)
    index = pd.MultiIndex.from_frame(df)
    assert "group" in grouped.dims
    assert set(grouped.data.group.values) == set(index.values)
    assert grouped.nterm == 3


def test_linear_expression_groupby_with_dataframe_non_aligned(v: Variable) -> None:
    expr = 1 * v
    groups = pd.DataFrame(
        {"a": [1] * 10 + [2] * 10, "b": list(range(4)) * 5}, index=v.indexes["dim_2"]
    )
    target = expr.groupby(groups).sum()

    groups_non_aligned = groups[::-1]
    grouped = expr.groupby(groups_non_aligned).sum()
    assert_linequal(grouped, target)


@pytest.mark.parametrize("use_fallback", [True, False])
def test_linear_expression_groupby_with_const(v: Variable, use_fallback: bool) -> None:
    expr = 1 * v + 15
    groups = xr.DataArray([1] * 10 + [2] * 10, coords=v.coords)
    grouped = expr.groupby(groups).sum(use_fallback=use_fallback)
    assert "group" in grouped.dims
    assert (grouped.data.group == [1, 2]).all()
    assert grouped.nterm == 10
    assert (grouped.const == 150).all()


@pytest.mark.parametrize("use_fallback", [True, False])
def test_linear_expression_groupby_asymmetric(v: Variable, use_fallback: bool) -> None:
    expr = 1 * v
    # now asymetric groups which result in different nterms
    groups = xr.DataArray([1] * 12 + [2] * 8, coords=v.coords)
    grouped = expr.groupby(groups).sum(use_fallback=use_fallback)
    assert "group" in grouped.dims
    # first group must be full with vars
    assert (grouped.data.sel(group=1) > 0).all()
    # the last 4 entries of the second group must be empty, i.e. -1
    assert (grouped.data.sel(group=2).isel(_term=slice(None, -4)).vars >= 0).all()
    assert (grouped.data.sel(group=2).isel(_term=slice(-4, None)).vars == -1).all()
    assert grouped.nterm == 12


@pytest.mark.parametrize("use_fallback", [True, False])
def test_linear_expression_groupby_asymmetric_with_const(
    v: Variable, use_fallback: bool
) -> None:
    expr = 1 * v + 15
    # now asymetric groups which result in different nterms
    groups = xr.DataArray([1] * 12 + [2] * 8, coords=v.coords)
    grouped = expr.groupby(groups).sum(use_fallback=use_fallback)
    assert "group" in grouped.dims
    # first group must be full with vars
    assert (grouped.data.sel(group=1) > 0).all()
    # the last 4 entries of the second group must be empty, i.e. -1
    assert (grouped.data.sel(group=2).isel(_term=slice(None, -4)).vars >= 0).all()
    assert (grouped.data.sel(group=2).isel(_term=slice(-4, None)).vars == -1).all()
    assert grouped.nterm == 12
    assert list(grouped.const) == [180, 120]


def test_linear_expression_groupby_roll(v: Variable) -> None:
    expr = 1 * v
    groups = xr.DataArray([1] * 10 + [2] * 10, coords=v.coords)
    grouped = expr.groupby(groups).roll(dim_2=1)
    assert grouped.nterm == 1
    assert grouped.vars[0].item() == 19


def test_linear_expression_groupby_roll_with_const(v: Variable) -> None:
    expr = 1 * v + np.arange(20)
    groups = xr.DataArray([1] * 10 + [2] * 10, coords=v.coords)
    grouped = expr.groupby(groups).roll(dim_2=1)
    assert grouped.nterm == 1
    assert grouped.vars[0].item() == 19
    assert grouped.const[0].item() == 9


def test_linear_expression_groupby_from_variable(v: Variable) -> None:
    groups = xr.DataArray([1] * 10 + [2] * 10, coords=v.coords)
    grouped = v.groupby(groups).sum()
    assert "group" in grouped.dims
    assert (grouped.data.group == [1, 2]).all()
    assert grouped.nterm == 10


def test_linear_expression_rolling(v: Variable) -> None:
    expr = 1 * v
    rolled = expr.rolling(dim_2=2).sum()
    assert rolled.nterm == 2

    rolled = expr.rolling(dim_2=3).sum()
    assert rolled.nterm == 3

    with pytest.raises(ValueError):
        expr.rolling().sum()


def test_linear_expression_rolling_with_const(v: Variable) -> None:
    expr = 1 * v + 15
    rolled = expr.rolling(dim_2=2).sum()
    assert rolled.nterm == 2
    assert rolled.const[0].item() == 15
    assert (rolled.const[1:] == 30).all()

    rolled = expr.rolling(dim_2=3).sum()
    assert rolled.nterm == 3
    assert rolled.const[0].item() == 15
    assert rolled.const[1].item() == 30
    assert (rolled.const[2:] == 45).all()


def test_linear_expression_rolling_from_variable(v: Variable) -> None:
    rolled = v.rolling(dim_2=2).sum()
    assert rolled.nterm == 2


def test_linear_expression_from_tuples(x: Variable, y: Variable) -> None:
    expr = LinearExpression.from_tuples((10, x), (1, y))
    assert isinstance(expr, LinearExpression)

    with pytest.warns(DeprecationWarning):
        expr2 = LinearExpression.from_tuples((10, x), (1,))
    assert isinstance(expr2, LinearExpression)
    assert (expr2.const == 1).all()

    expr3 = LinearExpression.from_tuples((10, x), 1)
    assert isinstance(expr3, LinearExpression)
    assert_linequal(expr2, expr3)

    expr4 = LinearExpression.from_tuples((10, x), (1, y), 1)
    assert isinstance(expr4, LinearExpression)
    assert (expr4.const == 1).all()

    expr5 = LinearExpression.from_tuples(1, model=x.model)
    assert isinstance(expr5, LinearExpression)


def test_linear_expression_from_tuples_bad_calls(
    m: Model, x: Variable, y: Variable
) -> None:
    with pytest.raises(ValueError):
        LinearExpression.from_tuples((10, x), (1, y), x)

    with pytest.raises(ValueError):
        LinearExpression.from_tuples((10, x, 3), (1, y), 1)

    sv = ScalarVariable(label=0, model=m)
    with pytest.raises(TypeError):
        LinearExpression.from_tuples((np.array([1, 1]), sv))

    with pytest.raises(TypeError):
        LinearExpression.from_tuples((x, x))

    with pytest.raises(ValueError):
        LinearExpression.from_tuples(10)


def test_linear_expression_from_constant_scalar(m: Model) -> None:
    expr = LinearExpression.from_constant(model=m, constant=10)
    assert expr.is_constant
    assert isinstance(expr, LinearExpression)
    assert (expr.const == 10).all()


def test_linear_expression_from_constant_1D(m: Model) -> None:
    arr = pd.Series(index=pd.Index([0, 1], name="t"), data=[10, 20])
    expr = LinearExpression.from_constant(model=m, constant=arr)
    assert isinstance(expr, LinearExpression)
    assert list(expr.coords.keys())[0] == "t"
    assert expr.nterm == 0
    assert (expr.const.values == [10, 20]).all()
    assert expr.is_constant


def test_constant_linear_expression_to_polars_2D(m: Model) -> None:
    index_a = pd.Index([0, 1], name="a")
    index_b = pd.Index([0, 1, 2], name="b")
    arr = np.array([[10, 20, 30], [40, 50, 60]])
    const = xr.DataArray(data=arr, coords=[index_a, index_b])

    le_variable = m.add_variables(name="var", coords=[index_a, index_b]) * 1 + const
    assert not le_variable.is_constant
    le_const = LinearExpression.from_constant(model=m, constant=const)
    assert le_const.is_constant

    var_pol = le_variable.to_polars()
    const_pol = le_const.to_polars()
    assert var_pol.shape == const_pol.shape
    assert var_pol.columns == const_pol.columns
    assert all(const_pol["const"] == var_pol["const"])
    assert all(const_pol["coeffs"].is_null())
    assert all(const_pol["vars"].is_null())


def test_linear_expression_sanitize(x: Variable, y: Variable, z: Variable) -> None:
    expr = 10 * x + y + z
    assert isinstance(expr.sanitize(), LinearExpression)


def test_merge(x: Variable, y: Variable, z: Variable) -> None:
    expr1 = (10 * x + y).sum("dim_0")
    expr2 = z.sum("dim_0")

    res = merge([expr1, expr2], cls=LinearExpression)
    assert res.nterm == 6

    res: LinearExpression = merge([expr1, expr2])  # type: ignore
    assert isinstance(res, LinearExpression)

    # now concat with same length of terms
    expr1 = z.sel(dim_0=0).sum("dim_1")
    expr2 = z.sel(dim_0=1).sum("dim_1")

    res = merge([expr1, expr2], dim="dim_1", cls=LinearExpression)
    assert res.nterm == 3

    # now with different length of terms
    expr1 = z.sel(dim_0=0, dim_1=slice(0, 1)).sum("dim_1")
    expr2 = z.sel(dim_0=1).sum("dim_1")

    res = merge([expr1, expr2], dim="dim_1", cls=LinearExpression)
    assert res.nterm == 3
    assert res.sel(dim_1=0).vars[2].item() == -1

    with pytest.warns(DeprecationWarning):
        merge(expr1, expr2)


def test_linear_expression_outer_sum(x: Variable, y: Variable) -> None:
    expr = x + y
    expr2: LinearExpression = sum([x, y])  # type: ignore
    assert_linequal(expr, expr2)

    expr = 1 * x + 2 * y
    expr2: LinearExpression = sum([1 * x, 2 * y])  # type: ignore
    assert_linequal(expr, expr2)

    assert isinstance(expr.sum(), LinearExpression)


def test_rename(x: Variable, y: Variable, z: Variable) -> None:
    expr = 10 * x + y + z
    renamed = expr.rename({"dim_0": "dim_5"})
    assert set(renamed.dims) == {"dim_1", "dim_5", TERM_DIM}
    assert renamed.nterm == 3

    renamed = expr.rename({"dim_0": "dim_1", "dim_1": "dim_2"})
    assert set(renamed.dims) == {"dim_1", "dim_2", TERM_DIM}
    assert renamed.nterm == 3


@pytest.mark.parametrize("multiple", [1.0, 0.5, 2.0, 0.0])
def test_cumsum(m: Model, multiple: float) -> None:
    # Test cumsum on variable x
    var = m.variables["x"]
    cumsum = (multiple * var).cumsum()
    cumsum.nterm == 2

    # Test cumsum on sum of variables
    expr = m.variables["x"] + m.variables["y"]
    cumsum = (multiple * expr).cumsum()
    cumsum.nterm == 2


<<<<<<< HEAD
def test_timezone_alignment_failure() -> None:
    utc_index = pd.date_range(
        start=datetime(2025, 1, 1),
        freq="15min",
        periods=4,
        tz=UTC,
        name="time",
    )
    tz_naive_index = pd.date_range(
        start=datetime(2025, 1, 1),
        freq="15min",
        periods=4,
        tz=None,
        name="time",
    )
    model = Model()
    series1 = pd.Series(index=tz_naive_index, data=1.0)
    expr = model.add_variables(coords=[utc_index], name="var1") * 1.0

    with pytest.raises(TimezoneAlignError):
        # We expect to get a useful error (TimezoneAlignError) instead of a not implemented error falsely claiming that we cannot multiply these types together
        _ = expr * series1
=======
def test_simplify_basic(x: Variable) -> None:
    """Test basic simplification with duplicate terms."""
    expr = 2 * x + 3 * x + 1 * x
    simplified = expr.simplify()
    assert simplified.nterm == 1, f"Expected 1 term, got {simplified.nterm}"

    x_len = len(x.coords["dim_0"])
    # Check that the coefficient is 6 (2 + 3 + 1)
    coeffs: np.ndarray = simplified.coeffs.values
    assert len(coeffs) == x_len, f"Expected {x_len} coefficients, got {len(coeffs)}"
    assert all(coeffs == 6.0), f"Expected coefficient 6.0, got {coeffs[0]}"


def test_simplify_multiple_dimensions() -> None:
    model = Model()
    a_index = pd.Index([0, 1, 2, 3], name="a")
    b_index = pd.Index([0, 1, 2], name="b")
    coords = [a_index, b_index]
    x = model.add_variables(name="x", coords=coords)

    expr = 2 * x + 3 * x + x
    # Simplify
    simplified = expr.simplify()
    assert simplified.nterm == 1, f"Expected 1 term, got {simplified.nterm}"
    assert simplified.ndim == 2, f"Expected 2 dimensions, got {simplified.ndim}"
    assert all(simplified.coeffs.values.reshape(-1) == 6), (
        f"Expected coefficients of 6, got {simplified.coeffs.values}"
    )


def test_simplify_with_different_variables(x: Variable, y: Variable) -> None:
    """Test that different variables are kept separate."""
    # Create expression: 2*x + 3*x + 4*y
    expr = 2 * x + 3 * x + 4 * y

    # Simplify
    simplified = expr.simplify()
    # Should have 2 terms (one for x with coeff 5, one for y with coeff 4)
    assert simplified.nterm == 2, f"Expected 2 terms, got {simplified.nterm}"

    coeffs: list[float] = simplified.coeffs.values.flatten().tolist()
    assert set(coeffs) == {5.0, 4.0}, (
        f"Expected coefficients {{5.0, 4.0}}, got {set(coeffs)}"
    )


def test_simplify_with_constant(x: Variable) -> None:
    """Test that constants are preserved."""
    expr = 2 * x + 3 * x + 10

    # Simplify
    simplified = expr.simplify()

    # Check constant is preserved
    assert all(simplified.const.values == 10.0), (
        f"Expected constant 10.0, got {simplified.const.values}"
    )

    # Check coefficients
    assert all(simplified.coeffs.values == 5.0), (
        f"Expected coefficient 5.0, got {simplified.coeffs.values}"
    )


def test_simplify_cancellation(x: Variable) -> None:
    """Test that terms cancel out correctly when coefficients sum to zero."""
    expr = x - x
    simplified = expr.simplify()

    assert simplified.nterm == 0, f"Expected 0 terms, got {simplified.nterm}"
    assert simplified.coeffs.values.size == 0
    assert simplified.vars.values.size == 0


def test_simplify_partial_cancellation(x: Variable, y: Variable) -> None:
    """Test partial cancellation where some terms cancel but others remain."""
    expr = 2 * x - 2 * x + 3 * y
    simplified = expr.simplify()

    assert simplified.nterm == 1, f"Expected 1 term, got {simplified.nterm}"
    assert all(simplified.coeffs.values == 3.0), (
        f"Expected coefficient 3.0, got {simplified.coeffs.values}"
    )
>>>>>>> c5c004e7
<|MERGE_RESOLUTION|>--- conflicted
+++ resolved
@@ -1234,7 +1234,6 @@
     cumsum.nterm == 2
 
 
-<<<<<<< HEAD
 def test_timezone_alignment_failure() -> None:
     utc_index = pd.date_range(
         start=datetime(2025, 1, 1),
@@ -1257,7 +1256,8 @@
     with pytest.raises(TimezoneAlignError):
         # We expect to get a useful error (TimezoneAlignError) instead of a not implemented error falsely claiming that we cannot multiply these types together
         _ = expr * series1
-=======
+
+
 def test_simplify_basic(x: Variable) -> None:
     """Test basic simplification with duplicate terms."""
     expr = 2 * x + 3 * x + 1 * x
@@ -1340,5 +1340,4 @@
     assert simplified.nterm == 1, f"Expected 1 term, got {simplified.nterm}"
     assert all(simplified.coeffs.values == 3.0), (
         f"Expected coefficient 3.0, got {simplified.coeffs.values}"
-    )
->>>>>>> c5c004e7
+    )