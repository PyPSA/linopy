--- conflicted
+++ resolved
@@ -5,12 +5,9 @@
 @author: fabian
 """
 
-<<<<<<< HEAD
+from __future__ import annotations
+
 import itertools
-=======
-from __future__ import annotations
-
->>>>>>> 58a28b52
 import logging
 import platform
 from typing import Any
@@ -35,13 +32,10 @@
     # mps io is only supported via highspy
     io_apis.append("mps")
 
-<<<<<<< HEAD
-params = list(itertools.product(available_solvers, io_apis, explicit_coordinate_names))
-=======
-params: list[tuple[str, str]] = [
-    (name, io_api) for name in available_solvers for io_api in io_apis
-]
->>>>>>> 58a28b52
+
+params: list[tuple[str, str, bool]] = list(
+    itertools.product(available_solvers, io_apis, explicit_coordinate_names)
+)
 
 direct_solvers: list[str] = ["gurobi", "highs", "mosek"]
 for solver in direct_solvers:
@@ -345,13 +339,10 @@
     assert masked_constraint_model.type == "LP"
 
 
-<<<<<<< HEAD
-@pytest.mark.parametrize("solver,io_api,explicit_coordinate_names", params)
-def test_default_setting(model, solver, io_api, explicit_coordinate_names):
-=======
-@pytest.mark.parametrize("solver,io_api", params)
-def test_default_setting(model: Model, solver: str, io_api: str) -> None:
->>>>>>> 58a28b52
+@pytest.mark.parametrize("solver,io_api,explicit_coordinate_names", params)
+def test_default_setting(
+    model: Model, solver: str, io_api: str, explicit_coordinate_names: bool
+) -> None:
     assert model.objective.sense == "min"
     status, condition = model.solve(
         solver, io_api=io_api, explicit_coordinate_names=explicit_coordinate_names
@@ -361,21 +352,13 @@
     assert model.solver_name == solver
 
 
-<<<<<<< HEAD
 @pytest.mark.parametrize("solver,io_api,explicit_coordinate_names", params)
 def test_default_setting_sol_and_dual_accessor(
-    model, solver, io_api, explicit_coordinate_names
-):
+    model: Model, solver: str, io_api: str, explicit_coordinate_names: bool
+) -> None:
     status, condition = model.solve(
         solver, io_api=io_api, explicit_coordinate_names=explicit_coordinate_names
     )
-=======
-@pytest.mark.parametrize("solver,io_api", params)
-def test_default_setting_sol_and_dual_accessor(
-    model: Model, solver: str, io_api: str
-) -> None:
-    status, condition = model.solve(solver, io_api=io_api)
->>>>>>> 58a28b52
     assert status == "ok"
     x = model["x"]
     assert_equal(x.solution, model.solution["x"])
@@ -386,21 +369,13 @@
     assert model.matrices.dual[0] == model.dual["con0"]
 
 
-<<<<<<< HEAD
 @pytest.mark.parametrize("solver,io_api,explicit_coordinate_names", params)
 def test_default_setting_expression_sol_accessor(
-    model, solver, io_api, explicit_coordinate_names
-):
+    model: Model, solver: str, io_api: str, explicit_coordinate_names: bool
+) -> None:
     status, condition = model.solve(
         solver, io_api=io_api, explicit_coordinate_names=explicit_coordinate_names
     )
-=======
-@pytest.mark.parametrize("solver,io_api", params)
-def test_default_setting_expression_sol_accessor(
-    model: Model, solver: str, io_api: str
-) -> None:
-    status, condition = model.solve(solver, io_api=io_api)
->>>>>>> 58a28b52
     assert status == "ok"
     x = model["x"]
     y = model["y"]
@@ -415,21 +390,17 @@
     assert_equal(qexpr.solution, 4 * x.solution * y.solution)
 
 
-<<<<<<< HEAD
 @pytest.mark.parametrize("solver,io_api,explicit_coordinate_names", params)
 def test_anonymous_constraint(
-    model, model_anonymous_constraint, solver, io_api, explicit_coordinate_names
-):
+    model: Model,
+    model_anonymous_constraint: Model,
+    solver: str,
+    io_api: str,
+    explicit_coordinate_names: bool,
+) -> None:
     status, condition = model_anonymous_constraint.solve(
         solver, io_api=io_api, explicit_coordinate_names=explicit_coordinate_names
     )
-=======
-@pytest.mark.parametrize("solver,io_api", params)
-def test_anonymous_constraint(
-    model: Model, model_anonymous_constraint: Model, solver: str, io_api: str
-) -> None:
-    status, condition = model_anonymous_constraint.solve(solver, io_api=io_api)
->>>>>>> 58a28b52
     assert status == "ok"
     assert np.isclose(model_anonymous_constraint.objective.value or 0, 3.3)
 
@@ -439,17 +410,10 @@
     assert_equal(model.solution, model_anonymous_constraint.solution)
 
 
-<<<<<<< HEAD
 @pytest.mark.parametrize("solver,io_api,explicit_coordinate_names", params)
 def test_model_maximization(
-    model_maximization, solver, io_api, explicit_coordinate_names
-):
-=======
-@pytest.mark.parametrize("solver,io_api", params)
-def test_model_maximization(
-    model_maximization: Model, solver: str, io_api: str
-) -> None:
->>>>>>> 58a28b52
+    model_maximization: Model, solver: str, io_api: str, explicit_coordinate_names: bool
+) -> None:
     m = model_maximization
     assert m.objective.sense == "max"
     assert m.objective.value is None
@@ -469,34 +433,21 @@
         assert np.isclose(m.objective.value or 0, 3.3)
 
 
-<<<<<<< HEAD
 @pytest.mark.parametrize("solver,io_api,explicit_coordinate_names", params)
 def test_default_settings_chunked(
-    model_chunked, solver, io_api, explicit_coordinate_names
-):
+    model_chunked: Model, solver: str, io_api: str, explicit_coordinate_names: bool
+) -> None:
     status, condition = model_chunked.solve(
         solver, io_api=io_api, explicit_coordinate_names=explicit_coordinate_names
     )
-=======
-@pytest.mark.parametrize("solver,io_api", params)
-def test_default_settings_chunked(
-    model_chunked: Model, solver: str, io_api: str
-) -> None:
-    status, condition = model_chunked.solve(solver, io_api=io_api)
->>>>>>> 58a28b52
     assert status == "ok"
     assert np.isclose(model_chunked.objective.value or 0, 3.3)
 
 
-<<<<<<< HEAD
 @pytest.mark.parametrize("solver,io_api,explicit_coordinate_names", params)
 def test_default_settings_small_slices(
-    model, solver, io_api, explicit_coordinate_names
-):
-=======
-@pytest.mark.parametrize("solver,io_api", params)
-def test_default_settings_small_slices(model: Model, solver: str, io_api: str) -> None:
->>>>>>> 58a28b52
+    model: Model, solver: str, io_api: str, explicit_coordinate_names: bool
+) -> None:
     assert model.objective.sense == "min"
     status, condition = model.solve(
         solver,
@@ -509,13 +460,10 @@
     assert model.solver_name == solver
 
 
-<<<<<<< HEAD
-@pytest.mark.parametrize("solver,io_api,explicit_coordinate_names", params)
-def test_solver_options(model, solver, io_api, explicit_coordinate_names):
-=======
-@pytest.mark.parametrize("solver,io_api", params)
-def test_solver_time_limit_options(model: Model, solver: str, io_api: str) -> None:
->>>>>>> 58a28b52
+@pytest.mark.parametrize("solver,io_api,explicit_coordinate_names", params)
+def test_solver_time_limit_options(
+    model: Model, solver: str, io_api: str, explicit_coordinate_names: bool
+) -> None:
     time_limit_option = {
         "cbc": {"sec": 1},
         "gurobi": {"TimeLimit": 1},
@@ -528,7 +476,6 @@
         "mindopt": {"MaxTime": 1},
         "copt": {"TimeLimit": 1},
     }
-<<<<<<< HEAD
     status, condition = model.solve(
         solver,
         io_api=io_api,
@@ -539,15 +486,9 @@
 
 
 @pytest.mark.parametrize("solver,io_api,explicit_coordinate_names", params)
-def test_solver_method_options(model, solver, io_api, explicit_coordinate_names):
-=======
-    status, condition = model.solve(solver, io_api=io_api, **time_limit_option[solver])  # type: ignore
-    assert status == "ok"
-
-
-@pytest.mark.parametrize("solver,io_api", params)
-def test_solver_method_options(model: Model, solver: str, io_api: str) -> None:
->>>>>>> 58a28b52
+def test_solver_method_options(
+    model: Model, solver: str, io_api: str, explicit_coordinate_names: bool
+) -> None:
     method_options = {
         "highs": {"solver": "ipm", "run_crossover": "off", "parallel": "on"},
     }
@@ -558,37 +499,28 @@
         assert np.isclose(objective, 3.3)
 
 
-<<<<<<< HEAD
 @pytest.mark.parametrize("solver,io_api,explicit_coordinate_names", params)
 def test_duplicated_variables(
-    model_with_duplicated_variables, solver, io_api, explicit_coordinate_names
-):
-=======
-@pytest.mark.parametrize("solver,io_api", params)
-def test_duplicated_variables(
-    model_with_duplicated_variables: Model, solver: str, io_api: str
-) -> None:
->>>>>>> 58a28b52
+    model_with_duplicated_variables: Model,
+    solver: str,
+    io_api: str,
+    explicit_coordinate_names: bool,
+) -> None:
     status, condition = model_with_duplicated_variables.solve(solver, io_api=io_api)
     assert status == "ok"
     assert all(model_with_duplicated_variables.solution["x"] == 5)
 
 
-<<<<<<< HEAD
 @pytest.mark.parametrize("solver,io_api,explicit_coordinate_names", params)
 def test_non_aligned_variables(
-    model_with_non_aligned_variables, solver, io_api, explicit_coordinate_names
-):
+    model_with_non_aligned_variables: Model,
+    solver: str,
+    io_api: str,
+    explicit_coordinate_names: bool,
+) -> None:
     status, condition = model_with_non_aligned_variables.solve(
         solver, io_api=io_api, explicit_coordinate_names=explicit_coordinate_names
     )
-=======
-@pytest.mark.parametrize("solver,io_api", params)
-def test_non_aligned_variables(
-    model_with_non_aligned_variables: Model, solver: str, io_api: str
-) -> None:
-    status, condition = model_with_non_aligned_variables.solve(solver, io_api=io_api)
->>>>>>> 58a28b52
     assert status == "ok"
     with pytest.warns(UserWarning):
         assert model_with_non_aligned_variables.solution["x"][0] == 0
@@ -600,13 +532,14 @@
             assert np.issubdtype(dtype, np.floating)
 
 
-<<<<<<< HEAD
-@pytest.mark.parametrize("solver,io_api,explicit_coordinate_names", params)
-def test_set_files(tmp_path, model, solver, io_api, explicit_coordinate_names):
-=======
-@pytest.mark.parametrize("solver,io_api", params)
-def test_set_files(tmp_path: Any, model: Model, solver: str, io_api: str) -> None:
->>>>>>> 58a28b52
+@pytest.mark.parametrize("solver,io_api,explicit_coordinate_names", params)
+def test_set_files(
+    tmp_path: Any,
+    model: Model,
+    solver: str,
+    io_api: str,
+    explicit_coordinate_names: bool,
+) -> None:
     status, condition = model.solve(
         solver,
         io_api=io_api,
@@ -619,17 +552,14 @@
     assert status == "ok"
 
 
-<<<<<<< HEAD
 @pytest.mark.parametrize("solver,io_api,explicit_coordinate_names", params)
 def test_set_files_and_keep_files(
-    tmp_path, model, solver, io_api, explicit_coordinate_names
-):
-=======
-@pytest.mark.parametrize("solver,io_api", params)
-def test_set_files_and_keep_files(
-    tmp_path: Any, model: Model, solver: str, io_api: str
-) -> None:
->>>>>>> 58a28b52
+    tmp_path: Any,
+    model: Model,
+    solver: str,
+    io_api: str,
+    explicit_coordinate_names: bool,
+) -> None:
     status, condition = model.solve(
         solver,
         io_api=io_api,
@@ -646,13 +576,10 @@
     assert (tmp_path / "logging.log").exists()
 
 
-<<<<<<< HEAD
-@pytest.mark.parametrize("solver,io_api,explicit_coordinate_names", params)
-def test_infeasible_model(model, solver, io_api, explicit_coordinate_names):
-=======
-@pytest.mark.parametrize("solver,io_api", params)
-def test_infeasible_model(model: Model, solver: str, io_api: str) -> None:
->>>>>>> 58a28b52
+@pytest.mark.parametrize("solver,io_api,explicit_coordinate_names", params)
+def test_infeasible_model(
+    model: Model, solver: str, io_api: str, explicit_coordinate_names: bool
+) -> None:
     model.add_constraints([(1, "x")], "<=", 0)
     model.add_constraints([(1, "y")], "<=", 0)
 
@@ -673,17 +600,11 @@
             model.compute_infeasibilities()
 
 
-<<<<<<< HEAD
-@pytest.mark.parametrize("solver,io_api,explicit_coordinate_names", params)
-def test_model_with_inf(model_with_inf, solver, io_api, explicit_coordinate_names):
-    status, condition = model_with_inf.solve(
-        solver, io_api=io_api, explicit_coordinate_names=explicit_coordinate_names
-    )
-=======
-@pytest.mark.parametrize("solver,io_api", params)
-def test_model_with_inf(model_with_inf: Model, solver: str, io_api: str) -> None:
+@pytest.mark.parametrize("solver,io_api,explicit_coordinate_names", params)
+def test_model_with_inf(
+    model_with_inf: Model, solver: str, io_api: str, explicit_coordinate_names: bool
+) -> None:
     status, condition = model_with_inf.solve(solver, io_api=io_api)
->>>>>>> 58a28b52
     assert condition == "optimal"
     assert (model_with_inf.solution.x == 0).all()
     assert (model_with_inf.solution.y == 10).all()
@@ -693,17 +614,12 @@
     "solver,io_api,explicit_coordinate_names",
     [p for p in params if p[0] not in ["mindopt"]],
 )
-<<<<<<< HEAD
 def test_milp_binary_model(
-    milp_binary_model, solver, io_api, explicit_coordinate_names
-):
+    milp_binary_model: Model, solver: str, io_api: str, explicit_coordinate_names: bool
+) -> None:
     status, condition = milp_binary_model.solve(
         solver, io_api=io_api, explicit_coordinate_names=explicit_coordinate_names
     )
-=======
-def test_milp_binary_model(milp_binary_model: Model, solver: str, io_api: str) -> None:
-    status, condition = milp_binary_model.solve(solver, io_api=io_api)
->>>>>>> 58a28b52
     assert condition == "optimal"
     assert (
         (milp_binary_model.solution.y == 1) | (milp_binary_model.solution.y == 0)
@@ -715,17 +631,14 @@
     [p for p in params if p[0] not in ["mindopt"]],
 )
 def test_milp_binary_model_r(
-<<<<<<< HEAD
-    milp_binary_model_r, solver, io_api, explicit_coordinate_names
-):
+    milp_binary_model_r: Model,
+    solver: str,
+    io_api: str,
+    explicit_coordinate_names: bool,
+) -> None:
     status, condition = milp_binary_model_r.solve(
         solver, io_api=io_api, explicit_coordinate_names=explicit_coordinate_names
     )
-=======
-    milp_binary_model_r: Model, solver: str, io_api: str
-) -> None:
-    status, condition = milp_binary_model_r.solve(solver, io_api=io_api)
->>>>>>> 58a28b52
     assert condition == "optimal"
     assert (
         (milp_binary_model_r.solution.x == 1) | (milp_binary_model_r.solution.x == 0)
@@ -736,15 +649,12 @@
     "solver,io_api,explicit_coordinate_names",
     [p for p in params if p[0] not in ["mindopt"]],
 )
-<<<<<<< HEAD
-def test_milp_model(milp_model, solver, io_api, explicit_coordinate_names):
+def test_milp_model(
+    milp_model: Model, solver: str, io_api: str, explicit_coordinate_names: bool
+) -> None:
     status, condition = milp_model.solve(
         solver, io_api=io_api, explicit_coordinate_names=explicit_coordinate_names
     )
-=======
-def test_milp_model(milp_model: Model, solver: str, io_api: str) -> None:
-    status, condition = milp_model.solve(solver, io_api=io_api)
->>>>>>> 58a28b52
     assert condition == "optimal"
     assert ((milp_model.solution.y == 9) | (milp_model.solution.x == 0.5)).all()
 
@@ -753,11 +663,9 @@
     "solver,io_api,explicit_coordinate_names",
     [p for p in params if p[0] not in ["mindopt"]],
 )
-<<<<<<< HEAD
-def test_milp_model_r(milp_model_r, solver, io_api, explicit_coordinate_names):
-=======
-def test_milp_model_r(milp_model_r: Model, solver: str, io_api: str) -> None:
->>>>>>> 58a28b52
+def test_milp_model_r(
+    milp_model_r: Model, solver: str, io_api: str, explicit_coordinate_names: bool
+) -> None:
     # MPS format by Highs wrong, see https://github.com/ERGO-Code/HiGHS/issues/1325
     # skip it
     if io_api != "mps":
@@ -776,11 +684,9 @@
         if (p[0], p[1]) not in [("mindopt", "lp"), ("mindopt", "lp-polars")]
     ],
 )
-<<<<<<< HEAD
-def test_quadratic_model(quadratic_model, solver, io_api, explicit_coordinate_names):
-=======
-def test_quadratic_model(quadratic_model: Model, solver: str, io_api: str) -> None:
->>>>>>> 58a28b52
+def test_quadratic_model(
+    quadratic_model: Model, solver: str, io_api: str, explicit_coordinate_names: bool
+) -> None:
     if solver in feasible_quadratic_solvers:
         status, condition = quadratic_model.solve(
             solver, io_api=io_api, explicit_coordinate_names=explicit_coordinate_names
@@ -807,13 +713,11 @@
     ],
 )
 def test_quadratic_model_cross_terms(
-<<<<<<< HEAD
-    quadratic_model_cross_terms, solver, io_api, explicit_coordinate_names
-):
-=======
-    quadratic_model_cross_terms: Model, solver: str, io_api: str
-) -> None:
->>>>>>> 58a28b52
+    quadratic_model_cross_terms: Model,
+    solver: str,
+    io_api: str,
+    explicit_coordinate_names: bool,
+) -> None:
     if solver in feasible_quadratic_solvers:
         status, condition = quadratic_model_cross_terms.solve(
             solver, io_api=io_api, explicit_coordinate_names=explicit_coordinate_names
@@ -840,13 +744,8 @@
     ],
 )
 def test_quadratic_model_wo_constraint(
-<<<<<<< HEAD
-    quadratic_model, solver, io_api, explicit_coordinate_names
-):
-=======
-    quadratic_model: Model, solver: str, io_api: str
-) -> None:
->>>>>>> 58a28b52
+    quadratic_model: Model, solver: str, io_api: str, explicit_coordinate_names: bool
+) -> None:
     quadratic_model.constraints.remove("con0")
     if solver in feasible_quadratic_solvers:
         status, condition = quadratic_model.solve(
@@ -873,13 +772,11 @@
     ],
 )
 def test_quadratic_model_unbounded(
-<<<<<<< HEAD
-    quadratic_model_unbounded, solver, io_api, explicit_coordinate_names
-):
-=======
-    quadratic_model_unbounded: Model, solver: str, io_api: str
-) -> None:
->>>>>>> 58a28b52
+    quadratic_model_unbounded: Model,
+    solver: str,
+    io_api: str,
+    explicit_coordinate_names: bool,
+) -> None:
     if solver in feasible_quadratic_solvers:
         status, condition = quadratic_model_unbounded.solve(
             solver, io_api=io_api, explicit_coordinate_names=explicit_coordinate_names
@@ -898,35 +795,28 @@
     "solver,io_api,explicit_coordinate_names",
     [p for p in params if p[0] not in ["mindopt"]],
 )
-<<<<<<< HEAD
-def test_modified_model(modified_model, solver, io_api, explicit_coordinate_names):
+def test_modified_model(
+    modified_model: Model, solver: str, io_api: str, explicit_coordinate_names: bool
+) -> None:
     status, condition = modified_model.solve(
         solver, io_api=io_api, explicit_coordinate_names=explicit_coordinate_names
     )
-=======
-def test_modified_model(modified_model: Model, solver: str, io_api: str) -> None:
-    status, condition = modified_model.solve(solver, io_api=io_api)
->>>>>>> 58a28b52
+
     assert condition == "optimal"
     assert (modified_model.solution.x == 0).all()
     assert (modified_model.solution.y == 10).all()
 
 
-<<<<<<< HEAD
 @pytest.mark.parametrize("solver,io_api,explicit_coordinate_names", params)
 def test_masked_variable_model(
-    masked_variable_model, solver, io_api, explicit_coordinate_names
-):
+    masked_variable_model: Model,
+    solver: str,
+    io_api: str,
+    explicit_coordinate_names: bool,
+) -> None:
     masked_variable_model.solve(
         solver, io_api=io_api, explicit_coordinate_names=explicit_coordinate_names
     )
-=======
-@pytest.mark.parametrize("solver,io_api", params)
-def test_masked_variable_model(
-    masked_variable_model: Model, solver: str, io_api: str
-) -> None:
-    masked_variable_model.solve(solver, io_api=io_api)
->>>>>>> 58a28b52
     x = masked_variable_model.variables.x
     y = masked_variable_model.variables.y
     assert y.solution[-2:].isnull().all()
@@ -937,36 +827,28 @@
     assert_equal(x.add(y).solution, x.solution + y.solution.fillna(0))
 
 
-<<<<<<< HEAD
 @pytest.mark.parametrize("solver,io_api,explicit_coordinate_names", params)
 def test_masked_constraint_model(
-    masked_constraint_model, solver, io_api, explicit_coordinate_names
-):
+    masked_constraint_model: Model,
+    solver: str,
+    io_api: str,
+    explicit_coordinate_names: bool,
+) -> None:
     masked_constraint_model.solve(
         solver, io_api=io_api, explicit_coordinate_names=explicit_coordinate_names
     )
-=======
-@pytest.mark.parametrize("solver,io_api", params)
-def test_masked_constraint_model(
-    masked_constraint_model: Model, solver: str, io_api: str
-) -> None:
-    masked_constraint_model.solve(solver, io_api=io_api)
->>>>>>> 58a28b52
     assert (masked_constraint_model.solution.y[:-2] == 10).all()
     assert (masked_constraint_model.solution.y[-2:] == 5).all()
 
 
-<<<<<<< HEAD
 @pytest.mark.parametrize("solver,io_api,explicit_coordinate_names", params)
 def test_basis_and_warmstart(
-    tmp_path, model, solver, io_api, explicit_coordinate_names
-):
-=======
-@pytest.mark.parametrize("solver,io_api", params)
-def test_basis_and_warmstart(
-    tmp_path: Any, model: Model, solver: str, io_api: str
-) -> None:
->>>>>>> 58a28b52
+    tmp_path: Any,
+    model: Model,
+    solver: str,
+    io_api: str,
+    explicit_coordinate_names: bool,
+) -> None:
     basis_fn = tmp_path / "basis.bas"
     model.solve(
         solver,
@@ -982,17 +864,14 @@
     )
 
 
-<<<<<<< HEAD
 @pytest.mark.parametrize("solver,io_api,explicit_coordinate_names", params)
 def test_solution_fn_parent_dir_doesnt_exist(
-    model, solver, io_api, explicit_coordinate_names, tmp_path
-):
-=======
-@pytest.mark.parametrize("solver,io_api", params)
-def test_solution_fn_parent_dir_doesnt_exist(
-    model: Model, solver: str, io_api: str, tmp_path: Any
-) -> None:
->>>>>>> 58a28b52
+    model: Model,
+    solver: str,
+    io_api: str,
+    explicit_coordinate_names: bool,
+    tmp_path: Any,
+) -> None:
     solution_fn = tmp_path / "non_existent_dir" / "non_existent_file"
     status, condition = model.solve(
         solver,
@@ -1009,13 +888,10 @@
         model.solve(solver, io_api="non_supported")
 
 
-<<<<<<< HEAD
-@pytest.mark.parametrize("solver,io_api,explicit_coordinate_names", params)
-def test_solver_attribute_getter(model, solver, io_api, explicit_coordinate_names):
-=======
-@pytest.mark.parametrize("solver,io_api", params)
-def test_solver_attribute_getter(model: Model, solver: str, io_api: str) -> None:
->>>>>>> 58a28b52
+@pytest.mark.parametrize("solver,io_api,explicit_coordinate_names", params)
+def test_solver_attribute_getter(
+    model: Model, solver: str, io_api: str, explicit_coordinate_names: bool
+) -> None:
     model.solve(solver)
     if solver != "gurobi":
         with pytest.raises(NotImplementedError):
@@ -1026,17 +902,13 @@
         assert set(rc) == set(model.variables)
 
 
-<<<<<<< HEAD
-@pytest.mark.parametrize("solver,io_api,explicit_coordinate_names", params)
-def test_model_resolve(model, solver, io_api, explicit_coordinate_names):
+@pytest.mark.parametrize("solver,io_api,explicit_coordinate_names", params)
+def test_model_resolve(
+    model: Model, solver: str, io_api: str, explicit_coordinate_names: bool
+) -> None:
     status, condition = model.solve(
         solver, io_api=io_api, explicit_coordinate_names=explicit_coordinate_names
     )
-=======
-@pytest.mark.parametrize("solver,io_api", params)
-def test_model_resolve(model: Model, solver: str, io_api: str) -> None:
-    status, condition = model.solve(solver, io_api=io_api)
->>>>>>> 58a28b52
     assert status == "ok"
     # x = -0.1, y = 1.7
     assert np.isclose(model.objective.value or 0, 3.3)
@@ -1052,19 +924,12 @@
     assert np.isclose(model.objective.value or 0, 5.25)
 
 
-<<<<<<< HEAD
 @pytest.mark.parametrize(
     "solver,io_api,explicit_coordinate_names", [p for p in params if "direct" not in p]
 )
 def test_solver_classes_from_problem_file(
-    model, solver, io_api, explicit_coordinate_names
-):
-=======
-@pytest.mark.parametrize("solver,io_api", [p for p in params if "direct" not in p])
-def test_solver_classes_from_problem_file(
-    model: Model, solver: str, io_api: str
-) -> None:
->>>>>>> 58a28b52
+    model: Model, solver: str, io_api: str, explicit_coordinate_names: bool
+) -> None:
     # first test initialization of super class. Should not be possible to initialize
     with pytest.raises(TypeError):
         solvers.Solver()  # type: ignore
@@ -1099,13 +964,10 @@
         solver_.solve_problem(problem_fn=solution_fn)
 
 
-<<<<<<< HEAD
-@pytest.mark.parametrize("solver,io_api,explicit_coordinate_names", params)
-def test_solver_classes_direct(model, solver, io_api, explicit_coordinate_names):
-=======
-@pytest.mark.parametrize("solver,io_api", params)
-def test_solver_classes_direct(model: Model, solver: str, io_api: str) -> None:
->>>>>>> 58a28b52
+@pytest.mark.parametrize("solver,io_api,explicit_coordinate_names", params)
+def test_solver_classes_direct(
+    model: Model, solver: str, io_api: str, explicit_coordinate_names: bool
+) -> None:
     # initialize the solver as object of solver subclass <solver_class>
     solver_class = getattr(solvers, f"{solvers.SolverName(solver).name}")
     solver_ = solver_class()
