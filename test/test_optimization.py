--- conflicted
+++ resolved
@@ -425,11 +425,7 @@
 
 
 @pytest.mark.parametrize("solver,io_api", params)
-<<<<<<< HEAD
-def test_solver_options(model: Model, solver: str, io_api: str) -> None:
-=======
-def test_solver_time_limit_options(model, solver, io_api):
->>>>>>> 6a788ac3
+def test_solver_time_limit_options(model: Model, solver: str, io_api: str) -> None:
     time_limit_option = {
         "cbc": {"sec": 1},
         "gurobi": {"TimeLimit": 1},
@@ -445,14 +441,7 @@
     status, condition = model.solve(solver, io_api=io_api, **time_limit_option[solver])  # type: ignore
     assert status == "ok"
 
-
-@pytest.mark.parametrize("solver,io_api", params)
-<<<<<<< HEAD
-def test_duplicated_variables(
-    model_with_duplicated_variables: Model, solver: str, io_api: str
-) -> None:
-=======
-def test_solver_method_options(model, solver, io_api):
+def test_solver_method_options(model: Model, solver: str, io_api: str) -> None:
     method_options = {
         "highs": {"solver": "ipm", "run_crossover": "off", "parallel": "on"},
     }
@@ -463,8 +452,9 @@
 
 
 @pytest.mark.parametrize("solver,io_api", params)
-def test_duplicated_variables(model_with_duplicated_variables, solver, io_api):
->>>>>>> 6a788ac3
+def test_duplicated_variables(
+    model_with_duplicated_variables: Model, solver: str, io_api: str
+) -> None:
     status, condition = model_with_duplicated_variables.solve(solver, io_api=io_api)
     assert status == "ok"
     assert all(model_with_duplicated_variables.solution["x"] == 5)
